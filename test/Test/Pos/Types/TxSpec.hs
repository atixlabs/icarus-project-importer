{-# LANGUAGE LambdaCase    #-}
{-# LANGUAGE TupleSections #-}
{-# LANGUAGE ViewPatterns  #-}

-- | Specification for transaction-related functions
-- (Pos.Types.Tx)
module Test.Pos.Types.TxSpec
       ( spec
       ) where

import           Control.Lens          (view, _2, _3)
import           Control.Monad         (join)
import qualified Data.HashMap.Strict   as HM
import           Data.List             (elemIndex, lookup, (\\))
import           Serokell.Util.Verify  (isVerFailure, isVerSuccess)
import           Test.Hspec            (Spec, describe)
import           Test.Hspec.QuickCheck (prop)
import           Test.QuickCheck       (NonNegative (..), Positive (..), Property,
                                        arbitrary, forAll, resize, shuffle, vectorOf,
                                        (.&.), (===))
import           Test.QuickCheck.Gen   (Gen)
import           Universum             hiding ((.&.))

<<<<<<< HEAD
import           Pos.Crypto            (hash, verify)
import           Pos.Types             (BadSigsTx (..), GoodTx (..), OverflowTx (..),
                                        Redeemer (..), SmallBadSigsTx (..),
                                        SmallGoodTx (..), SmallOverflowTx (..), Tx (..),
                                        TxIn (..), TxOut (..), Validator (..),
                                        checkPubKeyAddress, topsortTxs, verifyTx,
=======
import           Pos.Crypto            (hash, checkSig)
import           Pos.Types             (Address (..), BadSigsTx (..),  GoodTx (..),
                                        OverflowTx (..), SmallBadSigsTx (..),
                                        SmallGoodTx (..), SmallOverflowTx (..),  Tx (..),
                                        TxIn (..), TxOut (..), topsortTxs, verifyTx,
>>>>>>> da1a884e
                                        verifyTxAlone)
import           Pos.Util              (sublistN)


spec :: Spec
spec = describe "Types.Tx" $ do
    describe "verifyTxAlone" $ do
        prop description_validateGoodTxAlone validateGoodTxAlone
        prop description_invalidateBadTxAlone invalidateBadTxAlone
    describe "verifyTx" $ do
        prop description_validateGoodTx validateGoodTx
        prop description_overflowTx overflowTx
        prop description_badSigsTx badSigsTx
    describe "topsortTxs" $ do
        prop "doesn't change the random set of transactions" $
            forAll (resize 10 $ arbitrary) $ \(NonNegative l) ->
            forAll (vectorOf l (txGen 10)) $ \txs ->
            (sort <$> topsortTxs txs) === Just (sort txs)
        prop "graph generator does not produce loops" $
            forAll (txAcyclicGen False 20) $ \(txs,_) ->
            forAll (shuffle txs) $ \shuffled ->
            isJust $ topsortTxs shuffled
        prop "does correct topsort on bamboo" $ testTopsort True
        prop "does correct topsort on arbitrary acyclic graph" $ testTopsort False
  where
    description_validateGoodTxAlone =
        "validates Txs with positive coins and non-empty inputs and outputs"
    description_invalidateBadTxAlone =
        "invalidates Txs with non-positive coins or empty inputs/outputs"
    description_validateGoodTx =
        "validates a transaction whose inputs and well-formed transaction outputs"
    description_overflowTx =
        "a well-formed transaction with input and output sums above maxBound :: Coin \
        \is validated successfully"
    description_badSigsTx = "a transaction with inputs improperly signed is never validated"

validateGoodTxAlone :: Tx -> Bool
validateGoodTxAlone tx = isVerSuccess $ verifyTxAlone tx

invalidateBadTxAlone :: Tx -> Bool
invalidateBadTxAlone Tx {..} = all (isVerFailure . verifyTxAlone) badTxs
  where
    zeroOutputs = fmap (\(TxOut a _) -> TxOut a (negate 0)) txOutputs
    badTxs =
        map (uncurry Tx) $
        [([], txOutputs), (txInputs, []), (txInputs, zeroOutputs)]

type TxVerifyingTools = (Tx, TxIn -> Maybe TxOut, [Maybe (TxIn, TxOut)])

-- | This function takes the list inside a 'GoodTx' and related types, and
-- turns it into something 'verifyTx' can use:
--
-- * the transaction that the list holds
-- * the input resolver associated with that transaction
-- * the list of resolved inputs with all inputs in the transaction
getTxFromGoodTx :: [(Tx, TxIn, TxOut)] -> TxVerifyingTools
getTxFromGoodTx ls =
    let txOutputs = fmap (view _3) ls
        txInputs = fmap (view _2) ls
        inpResolver :: TxIn -> Maybe TxOut
        inpResolver = join . flip lookup (fmap (\(Tx _ o, ti, _) -> (ti, head o)) ls)
        extendInput txIn = (txIn,) <$> inpResolver txIn
        extendedInputs :: [Maybe (TxIn, TxOut)]
        extendedInputs = fmap extendInput txInputs
    in (Tx {..}, inpResolver, extendedInputs)

-- | This function takes a list of resolved inputs from a transaction, that
-- same transaction's outputs, and verifies that the input sum is greater than
-- the output sum.
txChecksum :: [Maybe (TxIn, TxOut)] -> [TxOut] -> Bool
txChecksum extendedInputs txOuts =
    let inpSum = sum $ fmap (toInteger . txOutValue . snd) $ catMaybes extendedInputs
        outSum = sum $ fmap (toInteger . txOutValue) txOuts
    in inpSum >= outSum

-- | This function, used in 'verifyGoodTx', takes a 'GoodTx' and checks that
-- each property verified by 'verifyTx' holds, meaning:
--
-- * sum of inputs ≥ sum of outputs;
-- * every input is signed properly;
-- * every input is a known unspent output.
-- It also checks that it has good structure w.r.t. 'verifyTxAlone'.
individualTxPropertyVerifier :: TxVerifyingTools -> Bool
individualTxPropertyVerifier (tx@Tx{..}, _, extendedInputs) =
    let hasGoodSum = txChecksum extendedInputs txOutputs
        hasGoodStructure = isVerSuccess $ verifyTxAlone tx
<<<<<<< HEAD
        hasGoodInputs = and $ map (signatureIsValid txOutputs) extendedInputs
=======
        mapFun =
            \maybeTxPair ->
                case maybeTxPair of
                    Nothing -> False
                    Just (TxIn{..}, TxOut{..}) ->
                        checkSig (getAddress txOutAddress)
                                 (txInHash, txInIndex, txOutputs)
                                 txInSig
        hasGoodInputs = and $ map mapFun extendedInputs
>>>>>>> da1a884e
    in hasGoodSum && hasGoodStructure && hasGoodInputs

validateGoodTx :: SmallGoodTx -> Bool
validateGoodTx (SmallGoodTx (getGoodTx -> ls)) =
    let triple@(tx, inpResolver, _) =
            getTxFromGoodTx ls
        transactionIsVerified = isVerSuccess $ verifyTx inpResolver tx
        transactionReallyIsGood = individualTxPropertyVerifier triple
    in  transactionIsVerified == transactionReallyIsGood

overflowTx :: SmallOverflowTx -> Bool
overflowTx (SmallOverflowTx (getOverflowTx -> ls)) =
    let (tx@Tx{..}, inpResolver, extendedInputs) =
            getTxFromGoodTx ls
        transactionIsNotVerified = isVerFailure $ verifyTx inpResolver tx
        inpSumLessThanOutSum = not $ txChecksum extendedInputs txOutputs
    in inpSumLessThanOutSum == transactionIsNotVerified

signatureIsValid :: [TxOut] -> Maybe (TxIn, TxOut) -> Bool
signatureIsValid txOutputs (Just (TxIn{..}, TxOut{..})) =
    let pk = getValidator txInValidator
        sig = getRedeemer txInRedeemer
    in checkPubKeyAddress pk txOutAddress &&
       verify pk (txInHash, txInIndex, txOutputs) sig
signatureIsValid _ _ = False

signatureIsNotValid :: [TxOut] -> Maybe (TxIn, TxOut) -> Bool
<<<<<<< HEAD
signatureIsNotValid txOutputs = not . signatureIsValid txOutputs
=======
signatureIsNotValid txOutputs (Just (TxIn{..}, TxOut{..})) =
    not $ checkSig (getAddress txOutAddress)
        (txInHash, txInIndex, txOutputs)
        txInSig
signatureIsNotValid _ _ = False
>>>>>>> da1a884e

badSigsTx :: SmallBadSigsTx -> Bool
badSigsTx (SmallBadSigsTx (getBadSigsTx -> ls)) =
    let (tx@Tx{..}, inpResolver, extendedInputs) =
            getTxFromGoodTx ls
        transactionIsNotVerified = isVerFailure $ verifyTx inpResolver tx
        notAllSignaturesAreValid = any (signatureIsNotValid txOutputs) extendedInputs
    in notAllSignaturesAreValid == transactionIsNotVerified

-- | Primitive transaction generator with restriction on
-- inputs/outputs size
txGen :: Int -> Gen Tx
txGen size = do
    (Positive inputsN) <- resize size arbitrary
    (Positive outputsN) <- resize size arbitrary
    inputs <- replicateM inputsN $ (\h v r -> TxIn h 0 v r) <$>
              arbitrary <*> arbitrary <*> arbitrary
    outputs <- replicateM outputsN $
        (\addr (Positive c) -> TxOut addr c) <$> arbitrary <*> arbitrary
    pure $ Tx inputs outputs

testTopsort :: Bool -> Property
testTopsort isBamboo =
    forAll (txAcyclicGen isBamboo 40) $ \(txs,reach) ->
    forAll (shuffle txs) $ \shuffled ->
    let reachables :: [(Tx,Tx)]
        reachables = [(from,to) | (to,froms) <- HM.toList reach, from <- froms]
        topsorted = topsortTxs shuffled
        reaches :: (Tx,Tx) -> Bool
        reaches (from,to) =
            let fromI = elemIndex from =<< topsorted
                toI = elemIndex to =<< topsorted
            in Just True == ((<=) <$> fromI <*> toI)
    in isJust topsorted .&. all reaches reachables

-- | Produces acyclic oriented graph of transactions. It's
-- connected. Signatures are faked and thus fail to
-- verify. Transaction balance is bad too (input can be less than
-- output). These properties are not needed for topsort test. It also
-- returns reachability map as the second argument (for every key
-- elems from which we can reach key).
txAcyclicGen :: Bool -> Int -> Gen ([Tx], HM.HashMap Tx [Tx])
txAcyclicGen _ 0 = pure ([], HM.empty)
txAcyclicGen isBamboo size = do
    initVertices <-
        replicateM (bool (max 1 $ size `div` 4) 1 isBamboo) $ txGen some'
    let outputs =
            concatMap (\tx -> map (tx,) [0..length (txOutputs tx) - 1])
                      initVertices
        reachable = HM.fromList $ map (\v -> (v, [v])) initVertices
    continueGraph initVertices outputs reachable $ size - length initVertices
  where
    some' = bool 4 1 isBamboo
    continueGraph
        :: [Tx]
        -> [(Tx, Int)]
        -> HM.HashMap Tx [Tx]
        -> Int
        -> Gen ([Tx], HM.HashMap Tx [Tx])
    continueGraph vertices _ reachable 0 = pure (vertices, reachable)
    continueGraph vertices unusedUtxo reachable k = do
        -- how many nodes to connect to (how many utxo to use)
        (NonNegative depsN) <-
            resize (bool (min 3 $ length unusedUtxo) 1 isBamboo) arbitrary
        chosenUtxo <- sublistN depsN unusedUtxo
        -- grab some inputs
        inputs <- mapM (\(h,i) -> TxIn (hash h) (fromIntegral i) <$> arbitrary <*> arbitrary) chosenUtxo
        (Positive outputsN) <- resize some' arbitrary
        -- gen some outputs
        outputs <- replicateM outputsN $
            (\addr (Positive c) -> TxOut addr c) <$> arbitrary <*> arbitrary
        -- calculate new utxo & add vertex
        let tx = Tx inputs outputs
            producedUtxo = map (tx,) $ [0..(length outputs) - 1]
            newVertices = tx : vertices
            newUtxo = (unusedUtxo \\ chosenUtxo) ++ producedUtxo
            newReachableV = tx : concat (mapMaybe (\(x,_) -> HM.lookup x reachable) chosenUtxo)
            newReachable = HM.insert tx newReachableV reachable
        continueGraph newVertices newUtxo newReachable (k-1)<|MERGE_RESOLUTION|>--- conflicted
+++ resolved
@@ -21,20 +21,12 @@
 import           Test.QuickCheck.Gen   (Gen)
 import           Universum             hiding ((.&.))
 
-<<<<<<< HEAD
-import           Pos.Crypto            (hash, verify)
+import           Pos.Crypto            (checkSig, hash)
 import           Pos.Types             (BadSigsTx (..), GoodTx (..), OverflowTx (..),
                                         Redeemer (..), SmallBadSigsTx (..),
                                         SmallGoodTx (..), SmallOverflowTx (..), Tx (..),
                                         TxIn (..), TxOut (..), Validator (..),
                                         checkPubKeyAddress, topsortTxs, verifyTx,
-=======
-import           Pos.Crypto            (hash, checkSig)
-import           Pos.Types             (Address (..), BadSigsTx (..),  GoodTx (..),
-                                        OverflowTx (..), SmallBadSigsTx (..),
-                                        SmallGoodTx (..), SmallOverflowTx (..),  Tx (..),
-                                        TxIn (..), TxOut (..), topsortTxs, verifyTx,
->>>>>>> da1a884e
                                         verifyTxAlone)
 import           Pos.Util              (sublistN)
 
@@ -121,19 +113,7 @@
 individualTxPropertyVerifier (tx@Tx{..}, _, extendedInputs) =
     let hasGoodSum = txChecksum extendedInputs txOutputs
         hasGoodStructure = isVerSuccess $ verifyTxAlone tx
-<<<<<<< HEAD
         hasGoodInputs = and $ map (signatureIsValid txOutputs) extendedInputs
-=======
-        mapFun =
-            \maybeTxPair ->
-                case maybeTxPair of
-                    Nothing -> False
-                    Just (TxIn{..}, TxOut{..}) ->
-                        checkSig (getAddress txOutAddress)
-                                 (txInHash, txInIndex, txOutputs)
-                                 txInSig
-        hasGoodInputs = and $ map mapFun extendedInputs
->>>>>>> da1a884e
     in hasGoodSum && hasGoodStructure && hasGoodInputs
 
 validateGoodTx :: SmallGoodTx -> Bool
@@ -157,19 +137,11 @@
     let pk = getValidator txInValidator
         sig = getRedeemer txInRedeemer
     in checkPubKeyAddress pk txOutAddress &&
-       verify pk (txInHash, txInIndex, txOutputs) sig
+       checkSig pk (txInHash, txInIndex, txOutputs) sig
 signatureIsValid _ _ = False
 
 signatureIsNotValid :: [TxOut] -> Maybe (TxIn, TxOut) -> Bool
-<<<<<<< HEAD
 signatureIsNotValid txOutputs = not . signatureIsValid txOutputs
-=======
-signatureIsNotValid txOutputs (Just (TxIn{..}, TxOut{..})) =
-    not $ checkSig (getAddress txOutAddress)
-        (txInHash, txInIndex, txOutputs)
-        txInSig
-signatureIsNotValid _ _ = False
->>>>>>> da1a884e
 
 badSigsTx :: SmallBadSigsTx -> Bool
 badSigsTx (SmallBadSigsTx (getBadSigsTx -> ls)) =
