{-# LANGUAGE TemplateHaskell #-}

-- | Arbitrary instances for core.

module Pos.Arbitrary.Core
       ( CoinPairOverflowSum (..)
       , CoinPairOverflowSub (..)
       , CoinPairOverflowMul (..)
       , DoubleInZeroToOneRange (..)
       , EoSToIntOverflow (..)
       , IntegerToCoinNoOverflow (..)
       , IntegerToCoinOverflow (..)
       , LessThanZeroOrMoreThanOne (..)
       , SafeCoinPairMul (..)
       , SafeCoinPairSum (..)
       , SafeCoinPairSub (..)
       , SafeWord (..)
       , UnreasonableEoS (..)
       ) where

import           Universum

import qualified Data.ByteString                   as BS (pack)
import qualified Data.Map                          as M
import           Data.Time.Units                   (Microsecond, Millisecond,
                                                    TimeUnit (..))
import           System.Random                     (Random)
import           Test.QuickCheck                   (Arbitrary (..), Gen, NonNegative (..),
                                                    choose, oneof, scale, shrinkIntegral,
                                                    sized, suchThat, vector, vectorOf)
import           Test.QuickCheck.Arbitrary.Generic (genericArbitrary, genericShrink)
import           Test.QuickCheck.Instances         ()

import           Pos.Arbitrary.Crypto              ()
import           Pos.Binary.Class                  (FixedSizeInt (..), SignedVarInt (..),
                                                    TinyVarInt (..), UnsignedVarInt (..))
import           Pos.Binary.Core                   ()
import           Pos.Binary.Crypto                 ()
import           Pos.Core.Address                  (makePubKeyAddress, makeRedeemAddress,
                                                    makeScriptAddress)
import           Pos.Core.Coin                     (coinToInteger, divCoin, unsafeSubCoin)
import           Pos.Core.Context                  (HasCoreConstants, epochSlots)
import           Pos.Core.Constants                (sharedSeedLength)
import qualified Pos.Core.Fee                      as Fee
import qualified Pos.Core.Genesis                  as G
import qualified Pos.Core.Types                    as Types
<<<<<<< HEAD
import qualified Pos.Core.Slotting                 as Types
import           Pos.Crypto                        (PublicKey, Share)
import           Pos.Data.Attributes               (Attributes (..), UnparsedFields(..))
import           Pos.Util.Arbitrary                (makeSmall, nonrepeating)
=======
import           Pos.Data.Attributes               (Attributes (..), UnparsedFields (..))
import           Pos.Util.Arbitrary                (nonrepeating)
>>>>>>> 444e1e61
import           Pos.Util.Util                     (leftToPanic)

----------------------------------------------------------------------------
-- Arbitrary core types
----------------------------------------------------------------------------

instance Arbitrary Types.Script where
    arbitrary = genericArbitrary
    shrink = genericShrink

instance Arbitrary Types.Address where
    arbitrary = oneof [
        makePubKeyAddress <$> arbitrary,
        makeScriptAddress <$> arbitrary,
        makeRedeemAddress <$> arbitrary,
        Types.UnknownAddressType <$> choose (3, 255) <*> scale (min 150) arbitrary
        ]

deriving instance Arbitrary Types.BlockCount
deriving instance Arbitrary Types.SlotCount
deriving instance Arbitrary Types.ChainDifficulty

maxReasonableEpoch :: Integral a => a
maxReasonableEpoch = 5 * 1000 * 1000 * 1000 * 1000  -- 5 * 10^12, because why not

deriving instance Random Types.EpochIndex

instance Arbitrary Types.EpochIndex where
    arbitrary = choose (0, maxReasonableEpoch)
    shrink = genericShrink

instance HasCoreConstants => Arbitrary Types.LocalSlotIndex where
    arbitrary =
        leftToPanic "arbitrary@LocalSlotIndex: " . Types.mkLocalSlotIndex <$>
        choose (Types.getSlotIndex minBound, Types.getSlotIndex maxBound)
    shrink = genericShrink

{- NOTE: Deriving an 'Arbitrary' instance
~~~~~~~~~~~~~~~~~~~~~~~~~~~~~~~~~~~~~~~~~

(As of derive-2.6.2)

Using, as an example,

    {-# LANGUAGE TemplateHaskell #-}

    import Data.Derive.TH (derive, makeArbitrary)

    data A = A
        { getA1 :: [(String, Int)]
        , getA2 :: Float
        } deriving (Show, Eq, Generic)
    -- `A`'s inner types can be anything for which the constraints make sense

    derive makeArbitrary ''A

means the generated 'Arbitrary' instance uses the default 'shrink' implementation:

    shrink = []

'Pos.Util.Util.dumpSplices' can be used to verify this.'
-}

instance HasCoreConstants => Arbitrary Types.SlotId where
    arbitrary = genericArbitrary
    shrink = genericShrink

instance HasCoreConstants => Arbitrary Types.EpochOrSlot where
    arbitrary = oneof [
          Types.EpochOrSlot . Left <$> arbitrary
        , Types.EpochOrSlot . Right <$> arbitrary
        ]
    shrink = genericShrink

-- | A wrapper over 'EpochOrSlot'. When converted to 'EpochOrSlot' via 'fromEnum', using
-- this type ensures there's an exception.
newtype EoSToIntOverflow = EoSToIntOverflow
    { getEoS :: Types.EpochOrSlot
    } deriving (Show, Eq, Generic)

instance HasCoreConstants => Arbitrary EoSToIntOverflow where
    arbitrary = EoSToIntOverflow <$> do
        let maxIntAsInteger = toInteger (maxBound :: Int)
            maxW64 = toInteger (maxBound :: Word64)
            (minDiv, minMod) = maxIntAsInteger `divMod` (fromIntegral $ succ epochSlots)
            maxDiv = maxW64 `div` (1 + fromIntegral epochSlots)
        leftEpoch <- Types.EpochIndex . fromIntegral <$> choose (minDiv + 1, maxDiv)
        localSlot <-
            leftToPanic "arbitrary@EoSToIntOverflow" .
            Types.mkLocalSlotIndex .
            fromIntegral <$> choose (minMod, toInteger epochSlots)
        let rightEpoch = Types.EpochIndex . fromIntegral $ minDiv
        Types.EpochOrSlot <$>
            oneof [ pure $ Left leftEpoch
                  , pure $ Right Types.SlotId { siEpoch = rightEpoch
                                              , siSlot = localSlot}
                  ]
    shrink = genericShrink

-- | Wrapper over 'EpochOrSlot'. Its 'Arbitrary' instance is made to guarantee its
-- 'EpochIndex' is in the interval (maxReasonableEpoch, maxBound :: Word64 ].
-- This is to ensure the property 'toEnum . fromEnum = id' holds for all 'EpochOrSlot',
-- not just the ones whose 'EpochIndex' uses the "reasonable" 'Arbitrary' instance.
newtype UnreasonableEoS = Unreasonable
    { getUnreasonable :: Types.EpochOrSlot
    } deriving (Show, Eq, Generic)

instance HasCoreConstants => Arbitrary UnreasonableEoS where
    arbitrary = Unreasonable . Types.EpochOrSlot <$> do
        let maxI = (maxBound :: Int) `div` (1 + fromIntegral epochSlots)
        localSlot <- arbitrary
        let lsIntegral = fromIntegral . Types.getSlotIndex $ localSlot
        let epoch n = Types.EpochIndex <$>
                choose (succ maxReasonableEpoch
                       , fromIntegral maxI - (n * fromIntegral (succ epochSlots)))
        leftEpoch <- Left <$> epoch 0
        rightSlot <- Right . (flip Types.SlotId localSlot) <$> epoch lsIntegral
        oneof [ pure leftEpoch
              , pure rightSlot
              ]
    shrink = genericShrink

instance Arbitrary UnparsedFields where
    arbitrary = sized $ go M.empty
        where
            go !acc 0 = pure $ UnparsedFields acc
            go !acc n = do
                -- Assume that data type doesn't have more than 100 constructors.
                k <- choose (100, maxBound)
                v <- arbitrary
                go (M.insert k v acc) (n - 1)
    shrink = genericShrink

instance Arbitrary h => Arbitrary (Attributes h) where
    arbitrary = genericArbitrary
    shrink = genericShrink

instance Arbitrary Types.Coin where
    arbitrary = Types.mkCoin <$> choose (1, Types.unsafeGetCoin maxBound)
    shrink = genericShrink

-- | This datatype has two coins that will always overflow when added.
-- It is used in tests to make sure addition raises the appropriate exception when this
-- happens.
newtype CoinPairOverflowSum = TwoCoinsSum
    { get2CSum :: (Types.Coin, Types.Coin)
    } deriving (Show, Eq)

instance Arbitrary CoinPairOverflowSum where
    arbitrary = do
        c1 <- arbitrary
        let lowerBound = succ $ coinToInteger $ (maxBound @Types.Coin) `unsafeSubCoin` c1
            upperBound = coinToInteger (maxBound @Types.Coin)
        c2 <- Types.mkCoin . fromIntegral <$> choose (lowerBound, upperBound)
        return $ TwoCoinsSum (c1, c2)

-- | This datatype has two coins that will never overflow when added.
-- It is therefore safe to add them. Useful in tests to ensure adding two coins whose sum
-- is a valid 'Coin' always works.
newtype SafeCoinPairSum = CoinPairSum
    { getPairSum :: (Types.Coin, Types.Coin)
    } deriving (Show, Eq)

instance Arbitrary SafeCoinPairSum where
    arbitrary = do
        c1 <- arbitrary
        let upperBound = Types.unsafeGetCoin c1
            highestBound = Types.unsafeGetCoin maxBound
        c2 <- Types.mkCoin <$> choose (0, highestBound - upperBound)
        return $ CoinPairSum (c1, c2)

-- | This datatype has two coins that will always underflow when subtracted.
-- It is used in tests to make sure subtraction raises the appropriate exception when this
-- happens.
newtype CoinPairOverflowSub = TwoCoinsSub
    { get2CSub :: (Types.Coin, Types.Coin)
    } deriving (Show, Eq)

instance Arbitrary CoinPairOverflowSub where
    arbitrary = do
        firstCoin <- arbitrary
        let firstWord = Types.unsafeGetCoin firstCoin
            c1 = if firstCoin == maxBound
                then Types.mkCoin $ firstWord - 1
                else firstCoin
        c2 <- arbitrary `suchThat` (> c1)
        return $ TwoCoinsSub (c1, c2)

-- | This datatype has two coins that will never underflow when subtracted.
-- It is therefore safe to subtract them. Useful in tests to show that two coins whose
-- subtraction does not underflow always works.
newtype SafeCoinPairSub = CoinPairSub
    { getPairSub :: (Types.Coin, Types.Coin)
    } deriving (Show, Eq)

instance Arbitrary SafeCoinPairSub where
    arbitrary = do
        c1 <- arbitrary
        let upperBound = Types.unsafeGetCoin c1
        c2 <- Types.mkCoin <$> choose (0, upperBound)
        return $ CoinPairSub (c1, c2)

-- | This datatype has a 'Coin' and an 'Integer' that will always overflow when
-- multiplied.
-- It is used in tests to make sure multiplication raises the appropriate exception when
-- this happens.
newtype CoinPairOverflowMul = TwoCoinsM
    { get2CMul :: (Types.Coin, Integer)
    } deriving (Show, Eq)

instance Arbitrary CoinPairOverflowMul where
    arbitrary = do
        c1 <- arbitrary
        let integralC1 = coinToInteger c1
            lowerBound =
                1 + (coinToInteger $ (maxBound @Types.Coin) `divCoin` integralC1)
            upperBound = coinToInteger (maxBound @Types.Coin)
        c2 <- fromIntegral @Integer <$> choose (lowerBound, upperBound)
        return $ TwoCoinsM (c1, c2)

-- | This datatype has a 'Coin' and an 'Integer'  that will always overflow when
-- multiplied.
-- It is used to make sure coin multiplication by an integer raises the appropriate
-- exception when this happens.
newtype SafeCoinPairMul = CoinPairMul
    { getPairMul :: (Types.Coin, Integer)
    } deriving (Show, Eq)

instance Arbitrary SafeCoinPairMul where
    arbitrary = do
        c1 <- arbitrary
        let upperBound = coinToInteger c1
            highestBound = coinToInteger maxBound
        c2 <- choose (0, div highestBound upperBound)
        return $ CoinPairMul (c1, c2)

-- | 'IntegerToCoinOverflow' is a wrapped over 'Integer'. Its 'Arbitrary' instance makes
-- it so that these integers will always overflow when converted into a 'Coin'.
-- Used in tests to make sure an exception is raised when there is an attempt to turn an
-- excessively large 'Integer' into a 'Coin'.
newtype IntegerToCoinOverflow = LargeInteger
    { getLargeInteger :: Integer
    } deriving (Show, Eq)

instance Arbitrary IntegerToCoinOverflow where
    arbitrary = LargeInteger <$> do
        n <- succ . fromIntegral <$> (arbitrary :: Gen Word)
        let lowerBound = succ . coinToInteger $ maxBound @Types.Coin
        num <- choose (lowerBound, n * lowerBound)
        return $ toInteger num

-- | This datatype has an Integer that will never overflow when turned into a 'Coin'.
-- Useful for testing that conversion between valid 'Integer's and 'Coin's works properly.
newtype IntegerToCoinNoOverflow = Integer
    { getInteger :: Integer
    } deriving (Show, Eq)

instance Arbitrary IntegerToCoinNoOverflow where
    arbitrary =
      Integer . fromIntegral <$> choose (0, Types.unsafeGetCoin $ maxBound @Types.Coin)

instance Arbitrary Types.CoinPortion where
    arbitrary = Types.unsafeCoinPortionFromDouble . (1/) <$> choose (1, 20)

-- | A wrapper over 'Double'. Its 'Arbitrary' instance ensures the 'Double' within can
-- never be converted into a 'CoinPortion' without an exception being raised. Used in
-- tests to safeguard that converting an invalid 'Double' to a 'CoinPortion' always
-- raised an exception.
newtype LessThanZeroOrMoreThanOne = BadCoinPortion
    { getDouble :: Double
    } deriving (Show, Eq)

instance Arbitrary LessThanZeroOrMoreThanOne where
    arbitrary = BadCoinPortion <$> do
        d <- arbitrary
        return $ if (d >= 0 && d <= 1)
            then 10 / d
            else d

-- | Another wrapper over 'Double'. Its 'Arbitrary' instance guarantees the 'Double'
-- inside can always be safely turned into a 'CoinPortion'. Used in tests to ensure
-- converting a valid 'Double' to/from 'CoinPortion' works properly.
newtype DoubleInZeroToOneRange = DoubleInRange
    { getDoubleInRange :: Double
    } deriving (Show, Eq)

instance Arbitrary DoubleInZeroToOneRange where
    arbitrary = DoubleInRange <$> choose (0, 1)

-- | A wrapper over 'Word64'. Its 'Arbitrary' instance guarantees the 'Word64'
-- inside can always be safely converted into 'CoinPortion'. Used in tests to ensure
-- converting a valid 'Word64' to/from 'CoinPortion' works properly.
newtype SafeWord = SafeWord
    { getSafeWord :: Word64
    } deriving (Show, Eq)

instance Arbitrary SafeWord where
    arbitrary = SafeWord . Types.getCoinPortion <$> arbitrary

instance Arbitrary Types.SharedSeed where
    arbitrary = do
        bs <- replicateM sharedSeedLength (choose (0, 255))
        return $ Types.SharedSeed $ BS.pack bs

instance Arbitrary Types.SoftforkRule where
    arbitrary = genericArbitrary
    shrink = genericShrink

instance Arbitrary Types.BlockVersionData where
    arbitrary = genericArbitrary
    shrink = genericShrink

----------------------------------------------------------------------------
-- Arbitrary types from MainExtra[header/body]data
----------------------------------------------------------------------------

instance Arbitrary Types.ApplicationName where
    arbitrary =
        either (error . mappend "arbitrary @ApplicationName failed: ") identity .
        Types.mkApplicationName .
        toText . map (chr . flip mod 128) . take Types.applicationNameMaxLength <$>
        arbitrary
    shrink = genericShrink

instance Arbitrary Types.BlockVersion where
    arbitrary = genericArbitrary
    shrink = genericShrink

instance Arbitrary Types.SoftwareVersion where
    arbitrary = genericArbitrary
    shrink = genericShrink

----------------------------------------------------------------------------
-- Arbitrary types from 'Pos.Core.Fee'
----------------------------------------------------------------------------

deriving instance Arbitrary Fee.Coeff

instance Arbitrary Fee.TxSizeLinear where
    arbitrary = genericArbitrary
    shrink = genericShrink

instance Arbitrary Fee.TxFeePolicy where
    arbitrary = oneof
        [ Fee.TxFeePolicyTxSizeLinear <$> arbitrary
        , do
              policyCode <-
                  -- The lower bound is needed so that
                  -- we don't get codes for known policies.
                  choose (1, maxBound)
              policyPayload <- arbitrary
              return $ Fee.TxFeePolicyUnknown policyCode policyPayload
        ]
    shrink = \case
        Fee.TxFeePolicyTxSizeLinear a ->
            Fee.TxFeePolicyTxSizeLinear <$> shrink a
        Fee.TxFeePolicyUnknown v a ->
            Fee.TxFeePolicyUnknown v <$> shrink a

----------------------------------------------------------------------------
-- Arbitrary types from 'Pos.Core.Genesis'
----------------------------------------------------------------------------

instance Arbitrary G.GenesisCoreData where
    arbitrary = do
        -- This number'll be the length of every address list in the first argument of
        -- 'mkGenesisCoreData'.
        innerLen <- getNonNegative <$> arbitrary `suchThat` (<= (NonNegative 7))
        -- This number is the length of the first argument of 'mkGenesisCoreData'
        -- Because of the way 'PublicKey's are generated, 'innerLen * outerLen' cannot be
        -- greater than 50 if a list of unique adresses with that length is to be
        -- generated.
        -- '7 = (floor . sqrt) 50', and if 'a * b = 50', then at least one of 'a' or 'b'
        -- must be less than or equalto '7'.
        outerLen <- getNonNegative <$>
            arbitrary `suchThat` (\(NonNegative n) -> n * innerLen <= 50)
        let chop _ [] = []
            chop n l = taken : chop n dropped
              where (taken, dropped) = splitAt n l
        allAddrs <- fmap makePubKeyAddress <$> nonrepeating (outerLen * innerLen)
        let listOfAddrList = chop innerLen allAddrs
        -- This may seem like boilerplate but it's necessary to pass the first check in
        -- 'mkGenesisCoreData'. Certain parameters in the generated 'StakeDistribution'
        -- must be equal to the length of the first element of the tuple in
        -- 'AddrDistribution'
            wordILen = fromIntegral innerLen
            distributionGen = oneof
                [ G.FlatStakes wordILen <$> arbitrary
                , G.BitcoinStakes wordILen <$> arbitrary
                , do a <- choose (0, wordILen)
                     G.RichPoorStakes a
                         <$> arbitrary
                         <*> pure (wordILen - a)
                         <*> arbitrary
                , pure $ G.safeExpStakes wordILen
                , G.CustomStakes <$> vector innerLen
                ]
        stakeDistrs <- vectorOf outerLen distributionGen
        hashmapOfHolders <- arbitrary :: Gen (HashMap Types.StakeholderId Word16)
        return $ leftToPanic "arbitrary@GenesisCoreData: " $
            G.mkGenesisCoreData (zip listOfAddrList stakeDistrs)
                                hashmapOfHolders

instance Arbitrary G.StakeDistribution where
    arbitrary = oneof
      [ do stakeholders <- choose (1, 10000)
           coins <- Types.mkCoin <$> choose (stakeholders, 20*1000*1000*1000)
           return (G.FlatStakes (fromIntegral stakeholders) coins)
      , do stakeholders <- choose (1, 10000)
           coins <- Types.mkCoin <$> choose (stakeholders, 20*1000*1000*1000)
           return (G.BitcoinStakes (fromIntegral stakeholders) coins)
      , do sdRichmen <- choose (0, 20)
           sdRichStake <- Types.mkCoin <$> choose (100000, 5000000)
           sdPoor <- choose (0, 20)
           sdPoorStake <- Types.mkCoin <$> choose (1000, 50000)
           return G.RichPoorStakes{..}
      , G.safeExpStakes <$> choose (0::Integer, 20)
      , G.CustomStakes <$> arbitrary
      ]
    shrink = genericShrink

----------------------------------------------------------------------------
-- Arbitrary miscellaneous types
----------------------------------------------------------------------------

instance Arbitrary Millisecond where
    arbitrary = fromMicroseconds <$> choose (0, 600 * 1000 * 1000)
    shrink = shrinkIntegral

instance Arbitrary Microsecond where
    arbitrary = fromMicroseconds <$> choose (0, 600 * 1000 * 1000)
    shrink = shrinkIntegral

deriving instance Arbitrary Types.Timestamp
deriving instance Arbitrary Types.TimeDiff

deriving instance Arbitrary a => Arbitrary (UnsignedVarInt a)
deriving instance Arbitrary a => Arbitrary (SignedVarInt a)
deriving instance Arbitrary a => Arbitrary (FixedSizeInt a)
deriving instance Arbitrary TinyVarInt<|MERGE_RESOLUTION|>--- conflicted
+++ resolved
@@ -44,15 +44,9 @@
 import qualified Pos.Core.Fee                      as Fee
 import qualified Pos.Core.Genesis                  as G
 import qualified Pos.Core.Types                    as Types
-<<<<<<< HEAD
 import qualified Pos.Core.Slotting                 as Types
-import           Pos.Crypto                        (PublicKey, Share)
 import           Pos.Data.Attributes               (Attributes (..), UnparsedFields(..))
-import           Pos.Util.Arbitrary                (makeSmall, nonrepeating)
-=======
-import           Pos.Data.Attributes               (Attributes (..), UnparsedFields (..))
 import           Pos.Util.Arbitrary                (nonrepeating)
->>>>>>> 444e1e61
 import           Pos.Util.Util                     (leftToPanic)
 
 ----------------------------------------------------------------------------
