{-# LANGUAGE Arrows                #-}
{-# LANGUAGE FlexibleContexts      #-}
{-# LANGUAGE FlexibleInstances     #-}
{-# LANGUAGE MultiParamTypeClasses #-}
{-# LANGUAGE OverloadedStrings     #-}
{-# LANGUAGE TemplateHaskell       #-}

module Pos.BlockchainImporter.Tables.TxsTable
  ( -- * Data manipulation
    insertTx
  , deleteTx
  ) where

import           Universum

import           Control.Monad (void)
import qualified Data.List.NonEmpty as NE (toList)
import           Data.Profunctor.Product.TH (makeAdaptorAndInstance)
import qualified Database.PostgreSQL.Simple as PGS
import           Opaleye

import           Pos.BlockchainImporter.Core (TxExtra (..))
import qualified Pos.BlockchainImporter.Tables.TxAddrTable as TAT (insertTxAddresses)
import           Pos.BlockchainImporter.Tables.Utils
import           Pos.Core (timestampToUTCTimeL)
import           Pos.Core.Txp (Tx (..), TxOut (..), TxOutAux (..))
import           Pos.Crypto (hash)


data TxRowPoly h iAddrs iAmts oAddrs oAmts bn t = TxRow   { trHash          :: h
                                                          , trInputsAddr    :: iAddrs
                                                          , trInputsAmount  :: iAmts
                                                          , trOutputsAddr   :: oAddrs
                                                          , trOutputsAmount :: oAmts
                                                          , trBlockNum      :: bn
                                                          , trTime          :: t
                                                          } deriving (Show)

type TxRowPGW = TxRowPoly (Column PGText)
                          (Column (PGArray PGText))
                          (Column (PGArray PGInt8))
                          (Column (PGArray PGText))
                          (Column (PGArray PGInt8))
                          (Column PGInt8)
                          (Column (Nullable PGTimestamptz))
type TxRowPGR = TxRowPoly (Column PGText)
                          (Column (PGArray PGText))
                          (Column (PGArray PGInt8))
                          (Column (PGArray PGText))
                          (Column (PGArray PGInt8))
                          (Column PGInt8)
                          (Column (Nullable PGTimestamptz))

$(makeAdaptorAndInstance "pTxs" ''TxRowPoly)

txsTable :: Table TxRowPGW TxRowPGR
txsTable = Table "txs" (pTxs TxRow  { trHash            = required "hash"
                                    , trInputsAddr      = required "inputs_address"
                                    , trInputsAmount    = required "inputs_amount"
                                    , trOutputsAddr     = required "outputs_address"
                                    , trOutputsAmount   = required "outputs_amount"
                                    , trBlockNum        = required "block_num"
                                    , trTime            = required "time"
                                    })

-- | Inserts a given Tx into the Tx history tables.
<<<<<<< HEAD
insertTx :: PGS.Connection -> Tx -> TxExtra -> Word64 -> IO ()
insertTx conn tx txExtra blockHeight = do
=======
insertTx :: Tx -> TxExtra -> Word64 -> PGS.Connection -> IO ()
insertTx tx txExtra blockHeight conn = PGS.withTransaction conn $ do
>>>>>>> 64283c6b
  insertTxToHistory conn tx txExtra blockHeight
  TAT.insertTxAddresses conn tx txExtra

-- | Inserts the basic info of a given Tx into the master Tx history table.
insertTxToHistory :: PGS.Connection -> Tx -> TxExtra -> Word64 -> IO ()
insertTxToHistory conn tx txExtra blockHeight = void $ runUpsertMany conn txsTable [row] "hash"
  where
    inputs  = toaOut <$> (catMaybes $ NE.toList $ teInputOutputs txExtra)
    outputs = NE.toList $ _txOutputs tx
    row = TxRow { trHash          = pgString $ hashToString (hash tx)
                , trInputsAddr    = pgArray (pgString . addressToString . txOutAddress) inputs
                , trInputsAmount  = pgArray (pgInt8 . coinToInt64 . txOutValue) inputs
                , trOutputsAddr   = pgArray (pgString . addressToString . txOutAddress) outputs
                , trOutputsAmount = pgArray (pgInt8 . coinToInt64 . txOutValue) outputs
                , trBlockNum      = pgInt8 $ fromIntegral blockHeight
                  -- FIXME: Tx time should never be None at this stage
                , trTime          = maybeToNullable utcTime
                }
    utcTime = pgUTCTime . (^. timestampToUTCTimeL) <$> teReceivedTime txExtra

-- | Deletes a Tx by Tx hash from the Tx history tables.
deleteTx :: Tx -> PGS.Connection -> IO ()
deleteTx tx conn = void $ runDelete conn txsTable $ \row -> trHash row .== txHash
  where
    txHash = pgString $ hashToString (hash tx)<|MERGE_RESOLUTION|>--- conflicted
+++ resolved
@@ -64,13 +64,8 @@
                                     })
 
 -- | Inserts a given Tx into the Tx history tables.
-<<<<<<< HEAD
-insertTx :: PGS.Connection -> Tx -> TxExtra -> Word64 -> IO ()
-insertTx conn tx txExtra blockHeight = do
-=======
 insertTx :: Tx -> TxExtra -> Word64 -> PGS.Connection -> IO ()
-insertTx tx txExtra blockHeight conn = PGS.withTransaction conn $ do
->>>>>>> 64283c6b
+insertTx tx txExtra blockHeight conn = do
   insertTxToHistory conn tx txExtra blockHeight
   TAT.insertTxAddresses conn tx txExtra
 
