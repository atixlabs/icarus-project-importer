{-# LANGUAGE DefaultSignatures      #-}
{-# LANGUAGE DeriveGeneric          #-}
{-# LANGUAGE FlexibleContexts       #-}
{-# LANGUAGE FlexibleInstances      #-}
{-# LANGUAGE FunctionalDependencies #-}
{-# LANGUAGE MultiParamTypeClasses  #-}
{-# LANGUAGE ScopedTypeVariables    #-}
{-# LANGUAGE StandaloneDeriving     #-}
{-# LANGUAGE TemplateHaskell        #-}
{-# LANGUAGE TypeFamilies           #-}
{-# LANGUAGE TypeSynonymInstances   #-}
{-# LANGUAGE UndecidableInstances   #-}

-- | Definitions of the most fundamental types.

module Pos.Types.Types
       (
         Coin (..)
       , coinF

       , EpochIndex (..)
       , LocalSlotIndex (..)
       , SlotId (..)
       , FlatSlotId
       , slotIdF

       , Address (..)
       , addressF

       , TxSig
       , TxId
       , TxIn (..)
       , TxOut (..)
       , Tx (..)
       , txF

       , Utxo

       , FtsSeed (..)
       , Commitment (..)
       , Opening (..)
       , CommitmentSignature
       , CommitmentsMap
       , OpeningsMap
       , SharesMap
       , VssCertificate
       , VssCertificatesMap
       , SlotLeaders

       , Blockchain (..)
       , BodyProof (..)
       , ConsensusData (..)
       , Body (..)
       , GenericBlockHeader (..)
       , GenericBlock (..)

       , MainBlockchain
       , MainBlockHeader
       , MpcData (..)
       , MpcProof (..)
       , ChainDifficulty (..)
       , MainToSign
       , MainBlock

       , GenesisBlockchain
       , GenesisBlockHeader
       , GenesisBlock

       , BlockHeader
       , HeaderHash
       , Block

       -- * Lenses
       , HasDifficulty (..)
       , HasEpochIndex (..)
       , HasHeaderHash (..)
       , HasPrevBlock (..)

       , blockHeader
       , blockLeaderKey
       , blockLeaders
       , blockMpc
       , blockSignature
       , blockSlot
       , blockTxs
       , gbBody
       , gbBodyProof
       , gbExtra
       , gbHeader
       , gcdDifficulty
       , gcdEpoch
       , gbhExtra
       , gbhPrevBlock
       , gbhBodyProof
       , getBlockHeader
       , headerDifficulty
       , headerLeaderKey
       , headerSignature
       , headerSlot
       , mbMpc
       , mbTxs
       , mdCommitments
       , mdOpenings
       , mdShares
       , mdVssCertificates
       , mcdSlot
       , mcdLeaderKey
       , mcdDifficulty
       , mcdSignature

       -- TODO: move it from here to Block.hs
       , blockDifficulty
       , mkGenericBlock
       , mkGenericHeader
       , mkMainBlock
       , mkMainBody
       , mkMainHeader
       , mkGenesisHeader
       , mkGenesisBlock

       , VerifyBlockParams (..)
       , VerifyHeaderExtra (..)
       , verifyBlock
       , verifyBlocks
       , verifyGenericBlock
       -- , verifyGenericHeader
       , verifyHeader
       ) where

import           Control.Lens         (Getter, Lens', choosing, ix, makeLenses, to, view,
                                       (^.), (^?), _3)
import           Data.Binary          (Binary)
import           Data.Binary.Orphans  ()
import           Data.Data            (Data)
import           Data.Default         (Default (def))
import           Data.DeriveTH        (derive, makeNFData)
import           Data.Hashable        (Hashable)
import           Data.Ix              (Ix)
import           Data.MessagePack     (MessagePack (..))
import           Data.SafeCopy        (SafeCopy (..), base, contain, deriveSafeCopySimple,
                                       deriveSafeCopySimpleIndexedType, safeGet, safePut)
import           Data.Text.Buildable  (Buildable)
import qualified Data.Text.Buildable  as Buildable
import           Data.Vector          (Vector)
import           Formatting           (Format, bprint, build, int, ords, sformat, (%))
import           Serokell.AcidState   ()
import qualified Serokell.Util.Base16 as B16
import           Serokell.Util.Text   (listJson)
import           Serokell.Util.Verify (VerificationRes (..), verifyGeneric)
import           Universum

import           Pos.Constants        (epochSlots)
import           Pos.Crypto           (EncShare, Hash, PublicKey, Secret, SecretKey,
                                       SecretProof, SecretSharingExtra, Share, Signature,
                                       Signed, VssPublicKey, hash, hashHexF, sign,
                                       toPublic, unsafeHash, verify)
import           Pos.Merkle           (MerkleRoot, MerkleTree, mkMerkleTree, mtRoot,
                                       mtSize)
import           Pos.Util             (makeLensesData)

----------------------------------------------------------------------------
-- Coin
----------------------------------------------------------------------------

-- | Coin is the least possible unit of currency.
newtype Coin = Coin
    { getCoin :: Word64
    } deriving (Num, Enum, Integral, Show, Ord, Real, Eq, Bounded, Generic, Binary, Hashable, Data, NFData)

instance MessagePack Coin

instance Buildable Coin where
    build = bprint (int%" coin(s)")

-- | Coin formatter which restricts type.
coinF :: Format r (Coin -> r)
coinF = build

----------------------------------------------------------------------------
-- Slotting
----------------------------------------------------------------------------

-- | Index of epoch.
newtype EpochIndex = EpochIndex
    { getEpochIndex :: Word64
    } deriving (Show, Eq, Ord, Num, Enum, Integral, Real, Generic, Binary, Hashable, Buildable)

instance MessagePack EpochIndex

-- | Index of slot inside a concrete epoch.
newtype LocalSlotIndex = LocalSlotIndex
    { getSlotIndex :: Word16
    } deriving (Show, Eq, Ord, Num, Enum, Ix, Integral, Real, Generic, Binary, Hashable, Buildable)

instance MessagePack LocalSlotIndex

-- | Slot is identified by index of epoch and local index of slot in
-- this epoch. This is a global index
data SlotId = SlotId
    { siEpoch :: !EpochIndex
    , siSlot  :: !LocalSlotIndex
    } deriving (Show, Eq, Ord, Generic)

instance Binary SlotId
instance MessagePack SlotId

instance Buildable SlotId where
    build SlotId {..} =
        bprint (ords%" slot of "%ords%" epoch") siSlot siEpoch

slotIdF :: Format r (SlotId -> r)
slotIdF = build

-- | FlatSlotId is a flat version of SlotId
type FlatSlotId = Word64

----------------------------------------------------------------------------
-- Address
----------------------------------------------------------------------------

-- | Address is where you can send coins.
newtype Address = Address
    { getAddress :: PublicKey
    } deriving (Show, Eq, Generic, Buildable, Ord, Binary, Hashable, NFData)

instance MessagePack Address

addressF :: Format r (Address -> r)
addressF = build

----------------------------------------------------------------------------
-- Transaction
----------------------------------------------------------------------------

type TxId = Hash Tx

type TxSig = Signature (TxId, Word32, [TxOut])

-- | Transaction input.
data TxIn = TxIn
    { txInHash  :: !TxId    -- ^ Which transaction's output is used
    , txInIndex :: !Word32  -- ^ Index of the output in transaction's
                            -- outputs
    , txInSig   :: !TxSig   -- ^ Signature given by public key
                            -- corresponding to address referenced by
                            -- this input.
    } deriving (Eq, Ord, Show, Generic)

instance Binary TxIn
instance Hashable TxIn
instance MessagePack TxIn

instance Buildable TxIn where
    build TxIn {..} = bprint ("TxIn ("%build%", "%int%")") txInHash txInIndex

-- | Transaction output.
data TxOut = TxOut
    { txOutAddress :: !Address
    , txOutValue   :: !Coin
    } deriving (Eq, Ord, Show, Generic)

instance Binary TxOut
instance Hashable TxOut
instance MessagePack TxOut

instance Buildable TxOut where
    build TxOut {..} =
        bprint ("TxOut ("%build%", "%coinF%")") txOutAddress txOutValue

-- | Transaction.
data Tx = Tx
    { txInputs  :: ![TxIn]   -- ^ Inputs of transaction.
    , txOutputs :: ![TxOut]  -- ^ Outputs of transaction.
    } deriving (Eq, Ord, Show, Generic)

instance Binary Tx
instance Hashable Tx
instance MessagePack Tx

instance Buildable Tx where
    build Tx {..} =
        bprint
            ("Transaction with inputs "%listJson%", outputs: "%listJson)
            txInputs txOutputs

txF :: Format r (Tx -> r)
txF = build

----------------------------------------------------------------------------
-- UTXO
----------------------------------------------------------------------------

-- | Unspent transaction outputs.
--
-- Transaction inputs are identified by (transaction ID, index in list of
-- output) pairs.
type Utxo = Map (TxId, Word32) TxOut

----------------------------------------------------------------------------
-- MPC. It means multi-party computation, btw
----------------------------------------------------------------------------

-- | This is a random seed used for follow-the-satoshi. This seed is
-- randomly generated by each party and eventually then agree on the
-- same value.
newtype FtsSeed = FtsSeed
    { getFtsSeed :: ByteString
    } deriving (Show, Eq, Ord, Generic, Binary, NFData)

instance MessagePack FtsSeed

instance Buildable FtsSeed where
    build = B16.formatBase16 . getFtsSeed

-- | Commitment is a message generated during the first stage of
-- MPC. It contains encrypted shares and proof of secret.
data Commitment = Commitment
    { commExtra  :: !SecretSharingExtra
    , commProof  :: !SecretProof
    , commShares :: !(HashMap VssPublicKey EncShare)
    } deriving (Show, Eq, Generic)

instance Binary Commitment
instance MessagePack Commitment

-- | Signature which ensures that commitment was generated by node
-- with given public key for given epoch.
type CommitmentSignature = Signature (EpochIndex, Commitment)

-- | Opening reveals message.
newtype Opening = Opening
    { getOpening :: Secret
    } deriving (Show, Eq, Generic, Binary, Buildable)

instance MessagePack Opening

type CommitmentsMap = HashMap PublicKey (Commitment, CommitmentSignature)
type OpeningsMap = HashMap PublicKey Opening

-- | Each node generates a 'FtsSeed', breaks it into 'Share's, and sends
-- those encrypted shares to other nodes. In a 'SharesMap', for each node we
-- collect shares which said node has received and decrypted.
--
-- Specifically, if node identified by 'PublicKey' X has received a share
-- from node identified by key Y, this share will be at @sharesMap ! X ! Y@.
type SharesMap = HashMap PublicKey (HashMap PublicKey Share)

-- | VssCertificate allows VssPublicKey to participate in MPC.
-- Each stakeholder should create a Vss keypair, sign public key with signing
-- key and send it into blockchain.
--
-- Other nodes accept this certificate if it is valid and if node really
-- has some stake.
type VssCertificate = Signed VssPublicKey

-- | VssCertificatesMap contains all valid certificates collected
-- during some period of time.
type VssCertificatesMap = HashMap PublicKey VssCertificate

type SlotLeaders = Vector PublicKey

----------------------------------------------------------------------------
-- GenericBlock
----------------------------------------------------------------------------

-- | Blockchain type class generalizes some functionality common for
-- different blockchains.
class Blockchain p where
    -- | Proof of data stored in the body. Ensures immutability.
    data BodyProof p :: *
    -- | Consensus data which can be used to check consensus properties.
    data ConsensusData p :: *
    -- | Whatever extra data.
    type ExtraHeaderData p :: *
    type ExtraHeaderData p = ()
    -- | Block header used in this blockchain.
    type BBlockHeader p :: *
    type BBlockHeader p = GenericBlockHeader p

    -- | Body contains payload and other heavy data.
    data Body p :: *
    -- | Whatever extra data.
    type ExtraBodyData p :: *
    type ExtraBodyData p = ()
    -- | Block used in this blockchain.
    type BBlock p :: *
    type BBlock p = GenericBlock p

    mkBodyProof :: Body p -> BodyProof p
    checkBodyProof :: Body p -> BodyProof p -> Bool
    default checkBodyProof :: Eq (BodyProof p) => Body p -> BodyProof p -> Bool
    checkBodyProof body proof = mkBodyProof body == proof

-- | Header of block contains some kind of summary. There are various
-- benefits which people get by separating header from other data.
data GenericBlockHeader b = GenericBlockHeader
    { -- | Pointer to the header of the previous block.
      _gbhPrevBlock :: !(Hash (BBlockHeader b))
    , -- | Proof of body.
      _gbhBodyProof :: !(BodyProof b)
    , -- | Consensus data to verify consensus algorithm.
      _gbhConsensus :: !(ConsensusData b)
    , -- | Any extra data.
      _gbhExtra     :: !(ExtraHeaderData b)
    } deriving (Generic)

deriving instance
         (Show (BodyProof b), Show (ConsensusData b),
          Show (ExtraHeaderData b)) =>
         Show (GenericBlockHeader b)

deriving instance
         (Eq (BodyProof b), Eq (ConsensusData b),
          Eq (ExtraHeaderData b)) =>
         Eq (GenericBlockHeader b)

instance ( Binary (BodyProof b)
         , Binary (ConsensusData b)
         , Binary (ExtraHeaderData b)
         ) =>
         Binary (GenericBlockHeader b)

instance ( MessagePack (BodyProof b)
         , MessagePack (ConsensusData b)
         , MessagePack (ExtraHeaderData b)
         ) =>
         MessagePack (GenericBlockHeader b)

-- | In general Block consists of header and body. It may contain
-- extra data as well.
data GenericBlock b = GenericBlock
    { _gbHeader :: !(GenericBlockHeader b)
    , _gbBody   :: !(Body b)
    , _gbExtra  :: !(ExtraBodyData b)
    } deriving (Generic)

deriving instance
         (Show (GenericBlockHeader b), Show (Body b),
          Show (ExtraBodyData b)) =>
         Show (GenericBlock b)

deriving instance
         (Eq (BodyProof b), Eq (ConsensusData b), Eq (ExtraHeaderData b),
          Eq (Body b), Eq (ExtraBodyData b)) =>
         Eq (GenericBlock b)

instance ( Binary (BodyProof b)
         , Binary (ConsensusData b)
         , Binary (ExtraHeaderData b)
         , Binary (Body b)
         , Binary (ExtraBodyData b)
         ) =>
         Binary (GenericBlock b)

instance ( MessagePack (BodyProof b)
         , MessagePack (ConsensusData b)
         , MessagePack (ExtraHeaderData b)
         , MessagePack (Body b)
         , MessagePack (ExtraBodyData b)
         ) =>
         MessagePack (GenericBlock b)

----------------------------------------------------------------------------
-- MainBlock
----------------------------------------------------------------------------

-- | Represents blockchain consisting of main blocks, i. e. blocks
-- with transactions and MPC messages.
data MainBlockchain

-- | Chain difficulty represents necessary effort to generate a
-- chain. In the simplest case it can be number of blocks in chain.
newtype ChainDifficulty = ChainDifficulty
    { getChainDifficulty :: Word64
    } deriving (Show, Eq, Ord, Num, Enum, Real, Integral, Generic, Binary, Buildable)

instance MessagePack ChainDifficulty

type MainToSign = (HeaderHash, BodyProof MainBlockchain, SlotId, ChainDifficulty)

-- | MPC-related content of main body.
data MpcData = MpcData
    { -- | Commitments are added during the first phase of epoch.
      _mdCommitments     :: !CommitmentsMap
      -- | Openings are added during the second phase of epoch.
    , _mdOpenings        :: !OpeningsMap
      -- | Decrypted shares to be used in the third phase.
    , _mdShares          :: !SharesMap
      -- | Vss certificates are added at any time if they are valid and
      -- received from stakeholders.
    , _mdVssCertificates :: !VssCertificatesMap
<<<<<<< HEAD
    } deriving (Show, Generic)
=======
    } deriving (Generic, Show)
>>>>>>> 182c69a8

instance Binary MpcData
instance MessagePack MpcData

-- | Proof of MpcData.
-- We can use ADS for commitments, opennings, shares as well,
-- if we find it necessary.
data MpcProof = MpcProof
    { mpCommitmentsHash     :: !(Hash CommitmentsMap)
    , mpOpeningsHash        :: !(Hash OpeningsMap)
    , mpSharesHash          :: !(Hash SharesMap)
    , mpVssCertificatesHash :: !(Hash VssCertificatesMap)
    } deriving (Show, Eq, Generic)

instance Binary MpcProof
instance MessagePack MpcProof

instance Blockchain MainBlockchain where
    -- | Proof of transactions list and MPC data.
    data BodyProof MainBlockchain = MainProof
        { mpNumber   :: !Word32
        , mpRoot     :: !(MerkleRoot Tx)
        , mpMpcProof :: !MpcProof
        } deriving (Show, Eq, Generic)
    data ConsensusData MainBlockchain = MainConsensusData
        { -- | Id of the slot for which this block was generated.
        _mcdSlot       :: !SlotId
        , -- | Public key of slot leader. Maybe later we'll see it is redundant.
        _mcdLeaderKey  :: !PublicKey
        , -- | Difficulty of chain ending in this block.
        _mcdDifficulty :: !ChainDifficulty
        , -- | Signature given by slot leader.
        _mcdSignature  :: !(Signature MainToSign)
        } deriving (Generic, Show)
    type BBlockHeader MainBlockchain = BlockHeader

    -- | In our cryptocurrency, body consists of a list of transactions
    -- and MPC messages.
    data Body MainBlockchain = MainBody
        { -- | Transactions are the main payload.
          -- TODO: currently we don't know for sure whether it should be
          -- MerkleTree or something list-like.
          _mbTxs         :: !(MerkleTree Tx)
        , -- | Data necessary for MPC.
          _mbMpc  :: !MpcData
        } deriving (Generic, Show)
    type BBlock MainBlockchain = Block

    mkBodyProof MainBody {_mbMpc = MpcData {..}, ..} =
        MainProof
        { mpNumber = mtSize _mbTxs
        , mpRoot = mtRoot _mbTxs
        , mpMpcProof =
            MpcProof
            { mpCommitmentsHash = hash _mdCommitments
            , mpOpeningsHash = hash _mdOpenings
            , mpSharesHash = hash _mdShares
            , mpVssCertificatesHash = hash _mdVssCertificates
            }
        }

instance Binary (BodyProof MainBlockchain)
instance Binary (ConsensusData MainBlockchain)
instance Binary (Body MainBlockchain)

instance MessagePack (BodyProof MainBlockchain)
instance MessagePack (ConsensusData MainBlockchain)
instance MessagePack (Body MainBlockchain)

type MainBlockHeader = GenericBlockHeader MainBlockchain

instance Buildable MainBlockHeader where
    build GenericBlockHeader {..} =
        bprint
            ("MainBlockHeader:\n"%
             "    previous block: "%hashHexF%"\n"%
             "    slot: "%slotIdF%"\n"%
             "    leader: "%build%"\n"%
             "    difficulty: "%int%"\n"
            )
            _gbhPrevBlock
            _mcdSlot
            _mcdLeaderKey
            _mcdDifficulty
      where
        MainConsensusData {..} = _gbhConsensus

-- | MainBlock is a block with transactions and MPC messages. It's the
-- main part of our consensus algorithm.
type MainBlock = GenericBlock MainBlockchain

instance Buildable MainBlock where
    build GenericBlock {..} =
        bprint
            ("MainBlock:\n"%
             "  "%build%
             "  transactions: "%listJson%"\n"%
             "  number of commitments: "%int%", "%
             "openings: "%int%", "%
             "shares: "%int%", "%
             "certificates: "%int%"\n"
            )
            _gbHeader
            _mbTxs
            (length _mdCommitments)
            (length _mdOpenings)
            (length _mdShares)
            (length _mdVssCertificates)
      where
        MainBody {..} = _gbBody
        MpcData {..} = _mbMpc

----------------------------------------------------------------------------
-- GenesisBlock
----------------------------------------------------------------------------

-- | Represents blockchain consisting of genesis blocks.  Genesis
-- block doesn't have any special payload and is not strictly
-- necessary. However, it is good idea to store list of leaders
-- explicitly, because calculating it may be expensive operation. For
-- example, it is useful for SPV-clients.
data GenesisBlockchain

type GenesisBlockHeader = GenericBlockHeader GenesisBlockchain

instance Blockchain GenesisBlockchain where
    -- | Proof of GenesisBody is just a hash of slot leaders list.
    -- TODO: do we need a Merkle tree? This list probably won't be large.
    data BodyProof GenesisBlockchain = GenesisProof
        !(Hash (Vector PublicKey))
        deriving (Eq, Generic, Show)
    data ConsensusData GenesisBlockchain = GenesisConsensusData
        { -- | Index of the slot for which this genesis block is relevant.
          _gcdEpoch :: !EpochIndex
        , -- | Difficulty of the chain ending in this genesis block.
          _gcdDifficulty :: !ChainDifficulty
        } deriving (Generic, Show)
    type BBlockHeader GenesisBlockchain = BlockHeader

    -- | Body of genesis block consists of slot leaders for epoch
    -- associated with this block.
    data Body GenesisBlockchain = GenesisBody
        { _gbLeaders :: !SlotLeaders
        } deriving (Show, Generic)
    type BBlock GenesisBlockchain = Block

    mkBodyProof = GenesisProof . hash . _gbLeaders

instance Binary (BodyProof GenesisBlockchain)
instance Binary (ConsensusData GenesisBlockchain)
instance Binary (Body GenesisBlockchain)

instance MessagePack (BodyProof GenesisBlockchain)
instance MessagePack (ConsensusData GenesisBlockchain)
instance MessagePack (Body GenesisBlockchain)

type GenesisBlock = GenericBlock GenesisBlockchain

----------------------------------------------------------------------------
-- GenesisBlock ∪ MainBlock
----------------------------------------------------------------------------

type BlockHeader = Either GenesisBlockHeader MainBlockHeader
type HeaderHash = Hash BlockHeader

type Block = Either GenesisBlock MainBlock

----------------------------------------------------------------------------
-- Lenses. TODO: move to Block.hs and other modules or leave them here?
----------------------------------------------------------------------------

makeLenses ''GenericBlockHeader
makeLenses ''GenericBlock
makeLenses ''MpcData
makeLensesData ''ConsensusData ''MainBlockchain
makeLensesData ''ConsensusData ''GenesisBlockchain
makeLensesData ''Body ''MainBlockchain
makeLensesData ''Body ''GenesisBlockchain

gbBodyProof :: Lens' (GenericBlock b) (BodyProof b)
gbBodyProof = gbHeader . gbhBodyProof

headerSlot :: Lens' MainBlockHeader SlotId
headerSlot = gbhConsensus . mcdSlot

headerLeaderKey :: Lens' MainBlockHeader PublicKey
headerLeaderKey = gbhConsensus . mcdLeaderKey

headerSignature :: Lens' MainBlockHeader (Signature MainToSign)
headerSignature = gbhConsensus . mcdSignature

class HasDifficulty a where
    difficultyL :: Lens' a ChainDifficulty

instance HasDifficulty (ConsensusData MainBlockchain) where
    difficultyL = mcdDifficulty

instance HasDifficulty (ConsensusData GenesisBlockchain) where
    difficultyL = gcdDifficulty

instance HasDifficulty MainBlockHeader where
    difficultyL = gbhConsensus . difficultyL

instance HasDifficulty GenesisBlockHeader where
    difficultyL = gbhConsensus . difficultyL

instance HasDifficulty BlockHeader where
    difficultyL = choosing difficultyL difficultyL

instance HasDifficulty MainBlock where
    difficultyL = gbHeader . difficultyL

instance HasDifficulty GenesisBlock where
    difficultyL = gbHeader . difficultyL

instance HasDifficulty Block where
    difficultyL = choosing difficultyL difficultyL

class HasPrevBlock s a | s -> a where
    prevBlockL :: Lens' s (Hash a)

instance (a ~ BBlockHeader b) =>
         HasPrevBlock (GenericBlockHeader b) a where
    prevBlockL = gbhPrevBlock

instance (a ~ BBlockHeader b) =>
         HasPrevBlock (GenericBlock b) a where
    prevBlockL = gbHeader . gbhPrevBlock

instance (HasPrevBlock s a, HasPrevBlock s' a) =>
         HasPrevBlock (Either s s') a where
    prevBlockL = choosing prevBlockL prevBlockL

class HasHeaderHash a where
    headerHash :: a -> HeaderHash
    headerHashG :: Getter a HeaderHash
    headerHashG = to headerHash

instance HasHeaderHash MainBlockHeader where
    headerHash = hash . Right

instance HasHeaderHash GenesisBlockHeader where
    headerHash = hash . Left

instance HasHeaderHash BlockHeader where
    headerHash = hash

instance HasHeaderHash MainBlock where
    headerHash = hash . Right . view gbHeader

instance HasHeaderHash GenesisBlock where
    headerHash = hash . Left  . view gbHeader

instance HasHeaderHash Block where
    headerHash = hash . getBlockHeader

class HasEpochIndex a where
    epochIndexL :: Lens' a EpochIndex

instance HasEpochIndex SlotId where
    epochIndexL f SlotId {..} = (\a -> SlotId {siEpoch = a, ..}) <$> f siEpoch

instance HasEpochIndex MainBlock where
    epochIndexL = gbHeader . gbhConsensus . mcdSlot . epochIndexL

instance HasEpochIndex GenesisBlock where
    epochIndexL = gbHeader . gbhConsensus . gcdEpoch

instance (HasEpochIndex a, HasEpochIndex b) =>
         HasEpochIndex (Either a b) where
    epochIndexL = choosing epochIndexL epochIndexL

blockSlot :: Lens' MainBlock SlotId
blockSlot = gbHeader . headerSlot

blockLeaderKey :: Lens' MainBlock PublicKey
blockLeaderKey = gbHeader . headerLeaderKey

blockSignature :: Lens' MainBlock (Signature MainToSign)
blockSignature = gbHeader . headerSignature

blockMpc :: Lens' MainBlock MpcData
blockMpc = gbBody . mbMpc

blockTxs :: Lens' MainBlock (MerkleTree Tx)
blockTxs = gbBody . mbTxs

blockLeaders :: Lens' GenesisBlock SlotLeaders
blockLeaders = gbBody . gbLeaders

-- This gives a “redundant constraint” message warning which will be fixed in
-- lens-4.15 (not in LTS yet).
blockHeader :: Getter Block BlockHeader
blockHeader = to getBlockHeader

getBlockHeader :: Block -> BlockHeader
getBlockHeader = bimap (view gbHeader) (view gbHeader)

----------------------------------------------------------------------------
-- Block.hs. TODO: move it into Block.hs.
-- These functions are here because of GHC bug (trac 12127).
----------------------------------------------------------------------------

-- | Difficulty of the BlockHeader. 0 for genesis block, 1 for main block.
headerDifficulty :: BlockHeader -> ChainDifficulty
headerDifficulty (Left _)  = 0
headerDifficulty (Right _) = 1

-- | Difficulty of the Block, which is determined from header.
blockDifficulty :: Block -> ChainDifficulty
blockDifficulty = headerDifficulty . getBlockHeader

genesisHash :: Hash a
genesisHash = unsafeHash ("patak" :: Text)
{-# INLINE genesisHash #-}

mkGenericHeader
    :: forall b.
       (Binary (BBlockHeader b), Blockchain b)
    => Maybe (BBlockHeader b)
    -> Body b
    -> (Hash (BBlockHeader b) -> BodyProof b -> ConsensusData b)
    -> ExtraHeaderData b
    -> GenericBlockHeader b
mkGenericHeader prevHeader body consensus extra =
    GenericBlockHeader
    { _gbhPrevBlock = h
    , _gbhBodyProof = proof
    , _gbhConsensus = consensus h proof
    , _gbhExtra = extra
    }
  where
    h :: Hash (BBlockHeader b)
    h = maybe genesisHash hash prevHeader
    proof = mkBodyProof body

mkGenericBlock
    :: forall b.
       (Binary (BBlockHeader b), Blockchain b)
    => Maybe (BBlockHeader b)
    -> Body b
    -> (Hash (BBlockHeader b) -> BodyProof b -> ConsensusData b)
    -> ExtraHeaderData b
    -> ExtraBodyData b
    -> GenericBlock b
mkGenericBlock prevHeader body consensus extraH extraB =
    GenericBlock {_gbHeader = header, _gbBody = body, _gbExtra = extraB}
  where
    header = mkGenericHeader prevHeader body consensus extraH

mkMainHeader
    :: Maybe BlockHeader
    -> SlotId
    -> SecretKey
    -> Body MainBlockchain
    -> MainBlockHeader
mkMainHeader prevHeader slotId sk body =
    mkGenericHeader prevHeader body consensus ()
  where
    difficulty = maybe 0 (succ . view difficultyL) prevHeader
    signature prevHash proof = sign sk (prevHash, proof, slotId, difficulty)
    consensus prevHash proof =
        MainConsensusData
        { _mcdSlot = slotId
        , _mcdLeaderKey = toPublic sk
        , _mcdDifficulty = difficulty
        , _mcdSignature = signature prevHash proof
        }

mkMainBlock
    :: Maybe BlockHeader
    -> SlotId
    -> SecretKey
    -> Body MainBlockchain
    -> MainBlock
mkMainBlock prevHeader slotId sk body =
    GenericBlock
    { _gbHeader = mkMainHeader prevHeader slotId sk body
    , _gbBody = body
    , _gbExtra = ()
    }

mkGenesisHeader :: Maybe BlockHeader
                -> EpochIndex
                -> Body GenesisBlockchain
                -> GenesisBlockHeader
mkGenesisHeader prevHeader epoch body =
    mkGenericHeader prevHeader body consensus ()
  where
    difficulty = maybe 0 (succ . view difficultyL) prevHeader
    consensus _ _ =
        GenesisConsensusData {_gcdEpoch = epoch, _gcdDifficulty = difficulty}

mkGenesisBlock :: Maybe BlockHeader -> EpochIndex -> SlotLeaders -> GenesisBlock
mkGenesisBlock prevHeader epoch leaders =
    GenericBlock
    { _gbHeader = mkGenesisHeader prevHeader epoch body
    , _gbBody = body
    , _gbExtra = ()
    }
  where
    body = GenesisBody leaders

mkMainBody :: [Tx] -> MpcData -> Body MainBlockchain
mkMainBody txs mpc = MainBody {_mbTxs = mkMerkleTree txs, _mbMpc = mpc}

verifyConsensusLocal :: BlockHeader -> VerificationRes
verifyConsensusLocal (Left _)       = mempty
verifyConsensusLocal (Right header) =
    verifyGeneric
        [ ( verify pk (_gbhPrevBlock, _gbhBodyProof, slotId, d) sig
          , "can't verify signature")
        , (siSlot slotId < epochSlots, "slot index is not less than epochSlots")
        ]
  where
    GenericBlockHeader {_gbhConsensus = consensus, ..} = header
    pk = consensus ^. mcdLeaderKey
    slotId = consensus ^. mcdSlot
    d = consensus ^. mcdDifficulty
    sig = consensus ^. mcdSignature

-- | Extra data which may be used by verifyHeader function to do more checks.
data VerifyHeaderExtra = VerifyHeaderExtra
    { vhePrevHeader  :: !(Maybe BlockHeader)
    -- ^ Nothing means that block is unknown, not genesis.
    , vheNextHeader  :: !(Maybe BlockHeader)
    , vheCurrentSlot :: !(Maybe SlotId)
    , vheLeaders     :: !(Maybe SlotLeaders)
    }

-- | By default there is not extra data.
instance Default VerifyHeaderExtra where
    def =
        VerifyHeaderExtra
        { vhePrevHeader = Nothing
        , vheNextHeader = Nothing
        , vheCurrentSlot = Nothing
        , vheLeaders = Nothing
        }

maybeEmpty :: Monoid m => (a -> m) -> Maybe a -> m
maybeEmpty = maybe mempty

-- | Check some predicates about BlockHeader. Number of checks depends
-- on extra data passed to this function. It tries to do as much as
-- possible.
verifyHeader :: VerifyHeaderExtra -> BlockHeader -> VerificationRes
verifyHeader VerifyHeaderExtra {..} h =
    verifyConsensusLocal h <> verifyGeneric checks
  where
    checks =
        mconcat
            [ maybeEmpty relatedToPrevHeader vhePrevHeader
            , maybeEmpty relatedToNextHeader vheNextHeader
            , maybeEmpty relatedToCurrentSlot vheCurrentSlot
            , maybeEmpty relatedToLeaders vheLeaders
            ]
    checkHash expectedHash actualHash =
        ( expectedHash == actualHash
        , sformat
              ("inconsistent hash (expected " %build % ", found" %build % ")")
              expectedHash
              actualHash)
    checkDifficulty expectedDifficulty actualDifficulty =
        ( expectedDifficulty == actualDifficulty
        , sformat
              ("incorrect difficulty (expected " %int % ", found " %int % ")")
              expectedDifficulty
              actualDifficulty)
    relatedToPrevHeader prevHeader =
        [ checkDifficulty
              (prevHeader ^. difficultyL + headerDifficulty h)
              (h ^. difficultyL)
        , checkHash (hash prevHeader) (h ^. prevBlockL)
        ]
    relatedToNextHeader nextHeader =
        [ checkDifficulty
              (nextHeader ^. difficultyL - headerDifficulty nextHeader)
              (h ^. difficultyL)
        , checkHash (hash h) (nextHeader ^. prevBlockL)
        ]
    relatedToCurrentSlot curSlotId =
        [ ( either (const True) ((<= curSlotId) . view headerSlot) h
          , "block is from slot which hasn't happened yet")
        ]
    relatedToLeaders leaders =
        case h of
            Left _ -> []
            Right mainHeader ->
                [ ( (Just (mainHeader ^. headerLeaderKey) ==
                     leaders ^?
                     ix (fromIntegral $ siSlot $ mainHeader ^. headerSlot))
                  , "block's leader is different from expected one")
                ]

-- | Perform cheap checks of GenericBlock, which can be done using
-- only block itself. Checks which can be done using only header are
-- ignored here. It is assumed that they will be done separately.
verifyGenericBlock :: forall b . Blockchain b => GenericBlock b -> VerificationRes
verifyGenericBlock blk =
    verifyGeneric
        [ ( checkBodyProof (blk ^. gbBody) (blk ^. gbBodyProof)
          , "body proof doesn't prove body")
        ]

-- | Parameters of Block verification.
-- Note: to check that block references previous block and/or is referenced
-- by next block, use header verification (via vbpVerifyHeader).
data VerifyBlockParams = VerifyBlockParams
    { vbpVerifyHeader  :: !(Maybe VerifyHeaderExtra)
    , vbpVerifyGeneric :: !Bool
    }

-- | By default nothing is checked.
instance Default VerifyBlockParams where
    def =
        VerifyBlockParams
        { vbpVerifyHeader = Nothing
        , vbpVerifyGeneric = False
        }

-- | Check predicates defined by VerifyBlockParams.
verifyBlock :: VerifyBlockParams -> Block -> VerificationRes
verifyBlock VerifyBlockParams {..} blk =
    mconcat
        [ verifyG
        , maybeEmpty (flip verifyHeader (getBlockHeader blk)) vbpVerifyHeader
        ]
  where
    verifyG =
        if vbpVerifyGeneric
            then either verifyGenericBlock verifyGenericBlock blk
            else mempty

-- | Verify sequence of blocks. It is assumed that the leftmost block
-- is the oldest one.
-- TODO: foldl' is used here which eliminates laziness benefits essential for
-- VerificationRes. Is it true? Can we do something with it?
-- Apart from returning Bool.
verifyBlocks
    :: Foldable t
    => Maybe SlotId -> t Block -> VerificationRes
verifyBlocks curSlotId = (view _3) . foldl' step start
  where
    start :: (Maybe SlotLeaders, Maybe BlockHeader, VerificationRes)
    start = (Nothing, Nothing, mempty)
    step
        :: (Maybe SlotLeaders, Maybe BlockHeader, VerificationRes)
        -> Block
        -> (Maybe SlotLeaders, Maybe BlockHeader, VerificationRes)
    step (leaders, prevHeader, res) blk =
        let newLeaders =
                case blk of
                    Left genesisBlock -> Just $ genesisBlock ^. blockLeaders
                    Right _           -> leaders
            vhe =
                VerifyHeaderExtra
                { vhePrevHeader = prevHeader
                , vheNextHeader = Nothing
                , vheLeaders = newLeaders
                , vheCurrentSlot = curSlotId
                }
            vbp =
                VerifyBlockParams
                {vbpVerifyHeader = Just vhe, vbpVerifyGeneric = True}
        in (newLeaders, Just $ getBlockHeader blk, res <> verifyBlock vbp blk)

----------------------------------------------------------------------------
-- SafeCopy instances
----------------------------------------------------------------------------

-- These instances are all gathered at the end because otherwise we'd have to
-- sort types topologically

deriveSafeCopySimple 0 'base ''EpochIndex
deriveSafeCopySimple 0 'base ''LocalSlotIndex
deriveSafeCopySimple 0 'base ''SlotId
deriveSafeCopySimple 0 'base ''Coin
deriveSafeCopySimple 0 'base ''Address
deriveSafeCopySimple 0 'base ''TxIn
deriveSafeCopySimple 0 'base ''TxOut
deriveSafeCopySimple 0 'base ''Tx
deriveSafeCopySimple 0 'base ''FtsSeed
deriveSafeCopySimple 0 'base ''Commitment
deriveSafeCopySimple 0 'base ''Opening

-- Manually written instances can't be derived because
-- 'deriveSafeCopySimple' is not clever enough to add
-- “SafeCopy (Whatever a) =>” constaints.
instance ( SafeCopy (BodyProof b)
         , SafeCopy (ConsensusData b)
         , SafeCopy (ExtraHeaderData b)
         ) =>
         SafeCopy (GenericBlockHeader b) where
    getCopy =
        contain $
        do _gbhPrevBlock <- safeGet
           _gbhBodyProof <- safeGet
           _gbhConsensus <- safeGet
           _gbhExtra <- safeGet
           return $! GenericBlockHeader {..}
    putCopy GenericBlockHeader {..} =
        contain $
        do safePut _gbhPrevBlock
           safePut _gbhBodyProof
           safePut _gbhConsensus
           safePut _gbhExtra

instance ( SafeCopy (BodyProof b)
         , SafeCopy (ConsensusData b)
         , SafeCopy (ExtraHeaderData b)
         , SafeCopy (Body b)
         , SafeCopy (ExtraBodyData b)
         ) =>
         SafeCopy (GenericBlock b) where
    getCopy =
        contain $
        do _gbHeader <- safeGet
           _gbBody <- safeGet
           _gbExtra <- safeGet
           return $! GenericBlock {..}
    putCopy GenericBlock {..} =
        contain $
        do safePut _gbHeader
           safePut _gbBody
           safePut _gbExtra

deriveSafeCopySimple 0 'base ''ChainDifficulty
deriveSafeCopySimple 0 'base ''MpcData
deriveSafeCopySimple 0 'base ''MpcProof
deriveSafeCopySimpleIndexedType 0 'base ''BodyProof [''MainBlockchain]
deriveSafeCopySimpleIndexedType 0 'base ''BodyProof [''GenesisBlockchain]
deriveSafeCopySimpleIndexedType 0 'base ''ConsensusData [''MainBlockchain]
deriveSafeCopySimpleIndexedType 0 'base ''ConsensusData [''GenesisBlockchain]
deriveSafeCopySimpleIndexedType 0 'base ''Body [''MainBlockchain]
deriveSafeCopySimpleIndexedType 0 'base ''Body [''GenesisBlockchain]

----------------------------------------------------------------------------
-- Other derived instances
----------------------------------------------------------------------------

derive makeNFData ''TxOut<|MERGE_RESOLUTION|>--- conflicted
+++ resolved
@@ -489,11 +489,7 @@
       -- | Vss certificates are added at any time if they are valid and
       -- received from stakeholders.
     , _mdVssCertificates :: !VssCertificatesMap
-<<<<<<< HEAD
-    } deriving (Show, Generic)
-=======
     } deriving (Generic, Show)
->>>>>>> 182c69a8
 
 instance Binary MpcData
 instance MessagePack MpcData
