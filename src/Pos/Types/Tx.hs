--- conflicted
+++ resolved
@@ -20,15 +20,10 @@
 import           Serokell.Util       (VerificationRes, verifyGeneric)
 import           Universum
 
-<<<<<<< HEAD
-import           Pos.Crypto          (addressHash, hash, verify)
+import           Pos.Crypto          (addressHash, checkSig, hash)
 import           Pos.Types.Types     (Address (..), Redeemer (..), Tx (..), TxIn (..),
                                       TxOut (..), Validator (..), checkPubKeyAddress,
                                       coinF)
-=======
-import           Pos.Crypto          (hash, checkSig)
-import           Pos.Types.Types     (Address (..), Tx (..), TxIn (..), TxOut (..), coinF)
->>>>>>> da1a884e
 
 -- | Verify that Tx itself is correct. Most likely you will also want
 -- to verify that inputs are legal, signed properly and have enough coins.
@@ -81,20 +76,12 @@
     inputPredicates i Nothing =
         [(False, sformat ("input #" %int% " is not an unspent output: ") i)]
     inputPredicates i (Just (txIn@TxIn{..}, TxOut{..})) =
-<<<<<<< HEAD
         [ ( checkAddrHash txOutAddress txInValidator
           , sformat ("input #"%int%" doesn't match address "
                      %build%" of corresponding output: ("%build%")") i txOutAddress txIn
           )
         , ( validateTxIn txIn
           , sformat ("input #"%int%" is not signed properly: ("%build%")") i txIn
-=======
-        [ ( checkSig (getAddress txOutAddress)
-                   (txInHash, txInIndex, txOutputs)
-                   txInSig
-          , sformat ("input #"%int%" is not signed properly: ("%build%")")
-                    i txIn
->>>>>>> da1a884e
           )
         ]
 
@@ -102,7 +89,7 @@
     validateTxIn TxIn{..} =
         let pk = getValidator txInValidator
             sig = getRedeemer txInRedeemer
-        in verify pk (txInHash, txInIndex, txOutputs) sig
+        in checkSig pk (txInHash, txInIndex, txOutputs) sig
 
 data TopsortState = TopsortState
     { _tsVisited     :: HS.HashSet Tx
