--- conflicted
+++ resolved
@@ -28,11 +28,6 @@
 import           Pos.Context         (BlkSemaphore (..), HasNodeContext (..), NodeContext,
                                       getOurPubKeyAddress, getOurPublicKey)
 import qualified Pos.DB.GState       as GS
-<<<<<<< HEAD
-import           Pos.Delegation      (initDelegation)
-=======
-import           Pos.DB.Misc         (addProxySecretKey)
->>>>>>> 2769208b
 import           Pos.Lrc.DB          as LrcDB
 import           Pos.Reporting       (reportMisbehaviourSilent)
 import           Pos.Security        (SecurityWorkersClass)
@@ -78,11 +73,6 @@
                     lastKnownEpoch leaders
     LrcDB.getLeaders lastKnownEpoch >>= maybe onNoLeaders onLeaders
 
-<<<<<<< HEAD
-    initDelegation @ssc
-=======
-    putProxySecretKeys
->>>>>>> 2769208b
     initSemaphore
     waitSystemStart
     let unpackPlugin (ActionSpec action) =
