{-# LANGUAGE ScopedTypeVariables #-}
{-# LANGUAGE TypeFamilies        #-}

-- | Type class necessary for Transaction processing (Txp)
-- and some useful getters and setters.

module Pos.Txp.MemState.Class
       ( MonadTxpMem
       , askTxpMem
       , TxpHolderTag
       , getUtxoModifier
       , getLocalTxsNUndo
       , getMemPool
       , getLocalTxs
       , getLocalTxsMap
       , getTxpExtra
       , modifyTxpLocalData
       , setTxpLocalData
       , clearTxpMemPool
       ) where

import qualified Control.Concurrent.STM as STM
<<<<<<< HEAD
=======
import qualified Control.Monad.Ether    as Ether.E
import           Data.Default           (Default (..))
>>>>>>> 5c480a94
import qualified Data.HashMap.Strict    as HM
import qualified Ether
import           Universum

import           Pos.Txp.Core.Types     (TxAux, TxId, TxOutAux)
import           Pos.Txp.MemState.Types (GenericTxpLocalData (..),
                                         GenericTxpLocalDataPure)
import           Pos.Txp.Toil.Types     (MemPool (_mpLocalTxs), UtxoModifier)

data TxpHolderTag

-- | Reduced equivalent of @MonadReader (GenericTxpLocalData mw) m@.
type MonadTxpMem ext = Ether.MonadReader TxpHolderTag (GenericTxpLocalData ext)

askTxpMem :: MonadTxpMem ext m => m (GenericTxpLocalData ext)
askTxpMem = Ether.ask @TxpHolderTag

getTxpLocalData
    :: (MonadIO m, MonadTxpMem e m)
    => (GenericTxpLocalData e -> STM.STM a) -> m a
getTxpLocalData getter = askTxpMem >>= \ld -> atomically (getter ld)

getUtxoModifier
    :: (MonadTxpMem e m, MonadIO m)
    => m UtxoModifier
getUtxoModifier = getTxpLocalData (STM.readTVar . txpUtxoModifier)

getLocalTxsMap
    :: (MonadIO m, MonadTxpMem e m)
    => m (HashMap TxId TxAux)
getLocalTxsMap = _mpLocalTxs <$> getMemPool

getLocalTxs
    :: (MonadIO m, MonadTxpMem e m)
    => m [(TxId, TxAux)]
getLocalTxs = HM.toList <$> getLocalTxsMap

getLocalTxsNUndo
    :: (MonadIO m, MonadTxpMem e m)
    => m ([(TxId, TxAux)], HashMap TxId (NonEmpty TxOutAux))
getLocalTxsNUndo =
    getTxpLocalData $ \TxpLocalData {..} ->
        (,) <$> (HM.toList . _mpLocalTxs <$> STM.readTVar txpMemPool) <*>
        STM.readTVar txpUndos

getMemPool :: (MonadIO m, MonadTxpMem e m) => m MemPool
getMemPool = getTxpLocalData (STM.readTVar . txpMemPool)

getTxpExtra :: (MonadIO m, MonadTxpMem e m) => m e
getTxpExtra = getTxpLocalData (STM.readTVar . txpExtra)

modifyTxpLocalData
    :: (MonadIO m, MonadTxpMem ext m)
    => (GenericTxpLocalDataPure ext -> (a, GenericTxpLocalDataPure ext)) -> m a
modifyTxpLocalData f =
    askTxpMem >>= \TxpLocalData{..} -> atomically $ do
        curUM  <- STM.readTVar txpUtxoModifier
        curMP  <- STM.readTVar txpMemPool
        curUndos <- STM.readTVar txpUndos
        curTip <- STM.readTVar txpTip
        curExtra <- STM.readTVar txpExtra
        let (res, (newUM, newMP, newUndos, newTip, newExtra))
              = f (curUM, curMP, curUndos, curTip, curExtra)
        STM.writeTVar txpUtxoModifier newUM
        STM.writeTVar txpMemPool newMP
        STM.writeTVar txpUndos newUndos
        STM.writeTVar txpTip newTip
        STM.writeTVar txpExtra newExtra
        pure res

setTxpLocalData
    :: (MonadIO m, MonadTxpMem ext m)
    => GenericTxpLocalDataPure ext -> m ()
setTxpLocalData x = modifyTxpLocalData (const ((), x))

clearTxpMemPool :: (MonadIO m, MonadTxpMem ext m, Default ext) => m ()
clearTxpMemPool = modifyTxpLocalData clearF
  where
    clearF (_, _, _, tip, _) = ((), (mempty, def, mempty, tip, def))<|MERGE_RESOLUTION|>--- conflicted
+++ resolved
@@ -19,15 +19,12 @@
        , clearTxpMemPool
        ) where
 
+import           Universum
+
 import qualified Control.Concurrent.STM as STM
-<<<<<<< HEAD
-=======
-import qualified Control.Monad.Ether    as Ether.E
-import           Data.Default           (Default (..))
->>>>>>> 5c480a94
 import qualified Data.HashMap.Strict    as HM
 import qualified Ether
-import           Universum
+import           Data.Default       (Default(def))
 
 import           Pos.Txp.Core.Types     (TxAux, TxId, TxOutAux)
 import           Pos.Txp.MemState.Types (GenericTxpLocalData (..),
