--- conflicted
+++ resolved
@@ -15,11 +15,7 @@
 import qualified Data.List.NonEmpty  as NE
 import           Formatting          (sformat, (%))
 import           Serokell.Util.Text  (listJson)
-<<<<<<< HEAD
-import           System.Wlog         (WithLogger, logInfo)
-=======
 import           System.Wlog         (WithLogger, logDebug)
->>>>>>> a84fe62b
 
 import           Pos.Core.Coin       (coinToInteger, sumCoins, unsafeAddCoin,
                                       unsafeIntegerToCoin, unsafeSubCoin)
@@ -62,12 +58,8 @@
     resolvedStakesRaw <- mapM resolve needResolve
     let resolvedStakes = map fst resolvedStakesRaw
     let createdStakes = concatMap snd resolvedStakesRaw
-<<<<<<< HEAD
-    logInfo $ sformat ("Stakes for " %listJson%" will be created in UtxoDB") createdStakes
-=======
     unless (null createdStakes) $
         logDebug $ sformat ("Stakes for "%listJson%" will be created in BalancesDB") createdStakes
->>>>>>> a84fe62b
     totalStake <- getTotalStake
     let (positiveDelta, negativeDelta) = (sumCoins plusCoins, sumCoins minusCoins)
         newTotalStake = unsafeIntegerToCoin $
