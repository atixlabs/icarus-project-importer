{-# LANGUAGE ConstraintKinds  #-}
{-# LANGUAGE DeriveGeneric    #-}
{-# LANGUAGE FlexibleContexts #-}
{-# LANGUAGE TemplateHaskell  #-}
{-# LANGUAGE TypeFamilies     #-}

-- | Types used for communication.

module Pos.Communication.Types
       ( ResponseMode

<<<<<<< HEAD
         -- * Request types
       , module Export
=======
         -- * Message types
       , module Pos.Communication.Types.Block
       , module Pos.Communication.Types.SysStart
       , module Pos.Txp.Types.Communication
>>>>>>> 64d1ff05

         -- * Socket state
       , module Pos.Communication.Types.State

       , noCacheMessageNames

       , SendProxySecretKey (..)
       ) where

import           Control.TimeWarp.Rpc             (Message (..), MessageName,
                                                   messageName')
import           Data.Proxy                       (Proxy (..))
import           Universum

<<<<<<< HEAD
import qualified Pos.Communication.Types.SysStart as SysStart
import           Pos.Crypto                       (ProxySecretKey)
import           Pos.DHT.Model                    (MonadResponseDHT)
import           Pos.Types                        (EpochIndex)
import           Pos.WorkMode                     (SocketState, WorkMode)
=======
import           Pos.Communication.Types.Block
import           Pos.Communication.Types.State
import           Pos.Communication.Types.SysStart
import           Pos.DHT.Model                    (MonadResponseDHT)
import           Pos.Txp.Types.Communication
import           Pos.WorkMode                     (WorkMode)
>>>>>>> 64d1ff05

import           Pos.Communication.Types.Block    as Export
import           Pos.Communication.Types.SysStart as Export
import           Pos.Txp.Types.Communication      as Export

-- | Constraint alias for 'WorkMode' with 'MonadResponseDHT'.
type ResponseMode ssc m = (WorkMode ssc m, MonadResponseDHT (MutSocketState ssc) m)

-- | 'MessageName'`s that shouldn't be cached.
noCacheMessageNames :: [MessageName]
noCacheMessageNames =
    [ -- messageName (Proxy :: Proxy Block.RequestBlock)
      "RequestBlock"
    , messageName (Proxy :: Proxy SysStart.SysStartRequest)
    , messageName (Proxy :: Proxy SysStart.SysStartResponse)
    ]

----------------------------------------------------------------------------
-- Certificate
----------------------------------------------------------------------------

-- | Message: some node has sent a Block.
data SendProxySecretKey =
    SendProxySecretKey !(ProxySecretKey (EpochIndex, EpochIndex))
    deriving (Generic)

instance Message SendProxySecretKey where
    messageName _ = "SendProxySecretKey"
    formatMessage = messageName'<|MERGE_RESOLUTION|>--- conflicted
+++ resolved
@@ -9,18 +9,8 @@
 module Pos.Communication.Types
        ( ResponseMode
 
-<<<<<<< HEAD
-         -- * Request types
+         -- * Messages and socket state
        , module Export
-=======
-         -- * Message types
-       , module Pos.Communication.Types.Block
-       , module Pos.Communication.Types.SysStart
-       , module Pos.Txp.Types.Communication
->>>>>>> 64d1ff05
-
-         -- * Socket state
-       , module Pos.Communication.Types.State
 
        , noCacheMessageNames
 
@@ -32,22 +22,15 @@
 import           Data.Proxy                       (Proxy (..))
 import           Universum
 
-<<<<<<< HEAD
+import           Pos.Communication.Types.State    (MutSocketState)
 import qualified Pos.Communication.Types.SysStart as SysStart
 import           Pos.Crypto                       (ProxySecretKey)
 import           Pos.DHT.Model                    (MonadResponseDHT)
 import           Pos.Types                        (EpochIndex)
-import           Pos.WorkMode                     (SocketState, WorkMode)
-=======
-import           Pos.Communication.Types.Block
-import           Pos.Communication.Types.State
-import           Pos.Communication.Types.SysStart
-import           Pos.DHT.Model                    (MonadResponseDHT)
-import           Pos.Txp.Types.Communication
 import           Pos.WorkMode                     (WorkMode)
->>>>>>> 64d1ff05
 
 import           Pos.Communication.Types.Block    as Export
+import           Pos.Communication.Types.State    as Export
 import           Pos.Communication.Types.SysStart as Export
 import           Pos.Txp.Types.Communication      as Export
 
