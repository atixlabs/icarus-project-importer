{-# OPTIONS_GHC -fno-warn-unused-top-binds #-}

-- This module is to be moved later anywhere else, just to have a
-- starting point

-- | Types representing client (wallet) requests on wallet API.
module Pos.Wallet.Web.ClientTypes
      ( SyncProgress (..)
      , CAddress (..)
      , CCurrency (..)
      , CHash (..)
      , CPassPhrase (..)
      , MCPassPhrase
      , CProfile (..)
      , CPwHash
      , CTx (..)
      , CTxId
      , CTxMeta (..)
      , CTExMeta (..)
      , CInitialized (..)
      , WalletAddress (..)
      , CWalletAddress (..)
      , CAccountAddress (..)
      , CAccount (..)
      , CWallet (..)
      , CWalletType (..)
      , CWalletAssurance (..)
      , CWalletMeta (..)
      , CWalletInit (..)
      , CWalletSet (..)
      , CWalletSetMeta (..)
      , CWalletSetInit (..)
      , CUpdateInfo (..)
      , CWalletRedeem (..)
      , CPaperVendWalletRedeem (..)
      , CCoin
      , mkCCoin
      , PassPhraseLU
      , CElectronCrashReport (..)
      , NotifyEvent (..)
      , WithDerivationPath (..)
      , WS (..)
      , Acc (..)
      , addressToCAddress
      , cAddressToAddress
      , encToCAddress
      , passPhraseToCPassPhrase
      , cPassPhraseToPassPhrase
      , mkCTx
      , mkCTxId
      , txIdToCTxId
      , txContainsTitle
      , toCUpdateInfo
      , walletAddrByAccount
<<<<<<< HEAD
=======
      , WalletUserSecret (..)
      , readWalletUserSecret
      , writeWalletUserSecret
      , fromCWalletAddress
      , toCWalletAddress
>>>>>>> ada67b72
      ) where

import           Universum

import           Control.Arrow          ((&&&))
import qualified Data.ByteString.Lazy   as LBS
import           Data.Default           (Default, def)
import           Data.Hashable          (Hashable (..))
import           Data.Text              (Text, isInfixOf, splitOn, toLower)
import           Data.Text.Buildable    (build)
import           Data.Time.Clock.POSIX  (POSIXTime)
import           Data.Typeable          (Typeable)
import           Formatting             (bprint, sformat, (%))
import qualified Formatting             as F
import qualified Prelude
import qualified Serokell.Util.Base16   as Base16
import           Servant.Multipart      (FileData, FromMultipart (..), lookupFile,
                                         lookupInput)

import           Pos.Aeson.Types        ()
import           Pos.Binary.Class       (decodeFull, encodeStrict)
import           Pos.Client.Txp.History (TxHistoryEntry (..))
import           Pos.Core.Types         (ScriptVersion)
import           Pos.Crypto             (EncryptedSecretKey, PassPhrase, encToPublic,
                                         hashHexF)
import           Pos.Txp.Core.Types     (Tx (..), TxId, TxOut, txOutAddress, txOutValue)
import           Pos.Types              (Address (..), BlockVersion, ChainDifficulty,
                                         Coin, SoftwareVersion, decodeTextAddress,
                                         makePubKeyAddress, sumCoins, unsafeGetCoin,
                                         unsafeIntegerToCoin)
import           Pos.Update.Core        (BlockVersionData (..), StakeholderVotes,
                                         UpdateProposal (..), isPositiveVote)
import           Pos.Update.Poll        (ConfirmedProposalState (..))
import           Pos.Util.BackupPhrase  (BackupPhrase)


data SyncProgress = SyncProgress
    { _spLocalCD   :: ChainDifficulty
    , _spNetworkCD :: Maybe ChainDifficulty
    , _spPeers     :: Word
    } deriving (Show, Generic, Typeable)

instance Default SyncProgress where
    def = SyncProgress 0 mzero 0

-- Notifications
data NotifyEvent
    = ConnectionOpened
    -- _ | NewWalletTransaction CAddress
    -- _ | NewTransaction
    | NetworkDifficultyChanged ChainDifficulty -- ie new block or fork (rollback)
    | LocalDifficultyChanged ChainDifficulty -- ie new block or fork (rollback)
    | ConnectedPeersChanged Word
    | UpdateAvailable
    | ConnectionClosed
    deriving (Show, Generic)

-- | Currencies handled by client.
-- Note: Cardano does not deal with other currency than ADA yet.
data CCurrency
    = ADA
    | BTC
    | ETH
    deriving (Show, Read, Generic)

-- | Client hash
newtype CHash = CHash Text
    deriving (Show, Eq, Ord, Generic, Buildable)

instance Hashable CHash where
    hashWithSalt s (CHash h) = hashWithSalt s h

-- | Client address
-- @w@ is phantom type and stands for type of item this address belongs to.
newtype CAddress w = CAddress CHash
    deriving (Show, Eq, Ord, Generic, Hashable, Buildable)

-- | Marks address as belonging to wallet set.
data WS = WS
    deriving (Show, Generic)

-- | Marks address as belonging to account.
data Acc = Acc
    deriving (Show, Generic)

-- TODO: this is not completely safe. If someone changes
-- implementation of Buildable Address. It should be probably more
-- safe to introduce `class PSSimplified` that would have the same
-- implementation has it is with Buildable Address but then person
-- will know it will probably change something for purescript.
-- | Transform Address into CAddress
addressToCAddress :: Address -> CAddress w
addressToCAddress = CAddress . CHash . sformat F.build

cAddressToAddress :: CAddress w -> Either Text Address
cAddressToAddress (CAddress (CHash h)) = decodeTextAddress h

encToCAddress :: EncryptedSecretKey -> CAddress w
encToCAddress = addressToCAddress . makePubKeyAddress . encToPublic

-- | Client transaction id
newtype CTxId = CTxId CHash
    deriving (Show, Eq, Generic, Hashable)

mkCTxId :: Text -> CTxId
mkCTxId = CTxId . CHash

-- | transform TxId into CTxId
txIdToCTxId :: TxId -> CTxId
txIdToCTxId = mkCTxId . sformat hashHexF

convertTxOutputs :: [TxOut] -> [(CAddress w, CCoin)]
convertTxOutputs = map (addressToCAddress . txOutAddress &&& mkCCoin . txOutValue)

mkCTx
    :: ChainDifficulty    -- ^ Current chain difficulty (to get confirmations)
    -> TxHistoryEntry     -- ^ Tx history entry
    -> CTxMeta            -- ^ Transaction metadata
    -> CTx
mkCTx diff THEntry {..} meta = CTx {..}
  where
    ctId = txIdToCTxId _thTxId
    outputs = toList $ _txOutputs _thTx
    ctAmount = mkCCoin . unsafeIntegerToCoin . sumCoins $ map txOutValue outputs
    ctConfirmations = maybe 0 fromIntegral $ (diff -) <$> _thDifficulty
    ctMeta = meta
    ctInputAddrs = map addressToCAddress _thInputAddrs
    ctOutputAddrs = map addressToCAddress _thOutputAddrs

newtype CPassPhrase = CPassPhrase Text
    deriving (Eq, Generic)

-- | This is most common use case for 'CPassPhrase', as there is a default
-- value for it
type MCPassPhrase = Maybe CPassPhrase

instance Show CPassPhrase where
    show _ = "<pass phrase>"

passPhraseToCPassPhrase :: PassPhrase -> CPassPhrase
passPhraseToCPassPhrase passphrase =
    CPassPhrase . Base16.encode $ encodeStrict passphrase

cPassPhraseToPassPhrase
    :: CPassPhrase -> Either Text PassPhrase
cPassPhraseToPassPhrase (CPassPhrase text) =
    first toText . decodeFull . LBS.fromStrict =<< Base16.decode text

----------------------------------------------------------------------------
-- Wallet
----------------------------------------------------------------------------

-- | Wallet identifier
data WalletAddress = WalletAddress
    { -- | Address of wallet set this wallet belongs to
      waWSAddress :: CAddress WS
    , -- | Derivation index of this wallet key
      waIndex     :: Word32
    } deriving (Eq, Show, Generic, Typeable)

instance Hashable WalletAddress

instance Buildable WalletAddress where
    build WalletAddress{..} =
        bprint (F.build%"@"%F.build) waWSAddress waIndex

newtype CWalletAddress = CWalletAddress Text
    deriving (Eq, Show, Generic, Buildable)

toCWalletAddress :: WalletAddress -> CWalletAddress
toCWalletAddress = CWalletAddress . sformat F.build

fromCWalletAddress :: CWalletAddress -> Either Text WalletAddress
fromCWalletAddress (CWalletAddress url) =
    case splitOn "@" url of
        [part1, part2] -> do
            waWSAddress <- addressToCAddress <$> decodeTextAddress part1
            waIndex     <- maybe (Left "Invalid wallet index") Right $
                            readMaybe $ toString part2
            return WalletAddress{..}
        _ -> Left "Expected 2 parts separated by '@'"

-- | Account identifier
data CAccountAddress = CAccountAddress
    { -- | Address of wallet set this account belongs to
      caaWSAddress    :: CAddress WS
    , -- | First index in derivation path of this account key
      caaWalletIndex  :: Word32
    , -- | Second index in derivation path of this account key
      caaAccountIndex :: Word32
    , -- | Actual adress of this account
      caaAddress      :: CAddress Acc
    } deriving (Eq, Show, Generic, Typeable)

instance Buildable CAccountAddress where
    build CAccountAddress{..} =
        bprint (F.build%"@"%F.build%"@"%F.build%" ("%F.build%")")
        caaWSAddress caaWalletIndex caaAccountIndex caaAddress

walletAddrByAccount :: CAccountAddress -> WalletAddress
walletAddrByAccount CAccountAddress{..} = WalletAddress
    { waWSAddress = caaWSAddress
    , waIndex     = caaWalletIndex
    }

instance Hashable CAccountAddress

newtype CCoin = CCoin
    { getCoin :: Text
    } deriving (Show, Generic)

mkCCoin :: Coin -> CCoin
mkCCoin = CCoin . show . unsafeGetCoin

-- | Passphrase last update time
type PassPhraseLU = POSIXTime

-- | A wallet can be used as personal or shared wallet
data CWalletType
    = CWTPersonal
    | CWTShared
    deriving (Show, Generic)

-- | A level of assurance for the wallet "meta type"
data CWalletAssurance
    = CWAStrict
    | CWANormal
    deriving (Show, Generic)

-- | Single account in a wallet
data CAccount = CAccount
    { caAddress :: !(CAddress Acc)
    , caAmount  :: !CCoin
    } deriving (Show, Generic)

-- Includes data which are not provided by Cardano
data CWalletMeta = CWalletMeta
    { cwType      :: !CWalletType
    , cwCurrency  :: !CCurrency
    , cwName      :: !Text
    , cwAssurance :: !CWalletAssurance
    , cwUnit      :: !Int -- ^ https://issues.serokell.io/issue/CSM-163#comment=96-2480
    } deriving (Show, Generic)

instance Default CWalletMeta where
    def = CWalletMeta CWTPersonal ADA "Personal Wallet" CWANormal 0

-- | Client Wallet (CW)
-- (Flow type: walletType)
data CWallet = CWallet
    { cwAddress  :: !CWalletAddress
    , cwMeta     :: !CWalletMeta
    , cwAccounts :: ![CAccount]
    } deriving (Show, Generic, Typeable)

-- | Query data for wallet creation
data CWalletInit = CWalletInit
    { cwInitMeta   :: !CWalletMeta
    , cwInitWSetId :: !(CAddress WS)
    } deriving (Show, Generic)

-- | Query data for redeem
data CWalletRedeem = CWalletRedeem
    { crWalletId :: !CWalletAddress
    , crSeed     :: !Text -- TODO: newtype!
    } deriving (Show, Generic)

-- | Meta data of 'CWalletSet'
data CWalletSetMeta = CWalletSetMeta
    { cwsName :: !Text
    } deriving (Show, Eq, Generic)


instance Default CWalletSetMeta where
  def = CWalletSetMeta "Personal Wallet Set"

-- | Client Wallet Set (CW)
data CWalletSet = CWalletSet
    { cwsAddress       :: !(CAddress WS)
    , cwsWSetMeta      :: !CWalletSetMeta
    , cwsWalletsNumber :: !Int
    , cwsHasPassphrase :: !Bool
    , cwsPassphraseLU  :: !PassPhraseLU  -- last update time
    } deriving (Eq, Show, Generic)

-- TODO: Newtype?
-- | Query data for wallet set creation
data CWalletSetInit = CWalletSetInit
    { cwsInitMeta     :: !CWalletSetMeta
    , cwsBackupPhrase :: !BackupPhrase
    } deriving (Eq, Show, Generic)

class WithDerivationPath a where
    getDerivationPath :: a -> [Word32]

instance WithDerivationPath (CAddress WS) where
    getDerivationPath _ = []

instance WithDerivationPath WalletAddress where
    getDerivationPath WalletAddress{..} = [waIndex]

instance WithDerivationPath CAccountAddress where
    getDerivationPath CAccountAddress{..} = [caaWalletIndex, caaAccountIndex]

-- | Query data for redeem
data CPaperVendWalletRedeem = CPaperVendWalletRedeem
    { pvWalletId     :: !CWalletAddress
    , pvSeed         :: !Text -- TODO: newtype!
    , pvBackupPhrase :: !BackupPhrase
    } deriving (Show, Generic)

----------------------------------------------------------------------------
-- Profile
----------------------------------------------------------------------------

-- | Password hash of client profile
type CPwHash = Text -- or Base64 or something else

-- | Client profile (CP)
-- all data of client are "meta data" - that is not provided by Cardano
-- (Flow type: accountType)
-- TODO: Newtype?
data CProfile = CProfile
    { cpLocale      :: Text
    } deriving (Show, Generic, Typeable)

-- | Added default instance for `testReset`, we need an inital state for
-- @CProfile@
instance Default CProfile where
    def = CProfile mempty

----------------------------------------------------------------------------
-- Transactions
----------------------------------------------------------------------------

-- | meta data of transactions
data CTxMeta = CTxMeta
    { ctmCurrency    :: CCurrency
    , ctmTitle       :: Text
    , ctmDescription :: Text
    , ctmDate        :: POSIXTime
    } deriving (Show, Generic)

-- | Client transaction (CTx)
-- Provides all Data about a transaction needed by client.
-- It includes meta data which are not part of Cardano, too
-- (Flow type: transactionType)
data CTx = CTx
    { ctId            :: CTxId
    , ctAmount        :: CCoin
    , ctConfirmations :: Word
    , ctMeta          :: CTxMeta
    , ctInputAddrs    :: [CAddress Acc]
    , ctOutputAddrs   :: [CAddress Acc]
    } deriving (Show, Generic, Typeable)

txContainsTitle :: Text -> CTx -> Bool
txContainsTitle search = isInfixOf (toLower search) . toLower . ctmTitle . ctMeta

-- | meta data of exchanges
data CTExMeta = CTExMeta
    { cexCurrency    :: CCurrency
    , cexTitle       :: Text
    , cexDescription :: Text
    , cexDate        :: POSIXTime
    , cexRate        :: Text
    , cexLabel       :: Text -- counter part of client's 'exchange' value
    , cexAddress     :: CAddress Acc
    } deriving (Show, Generic)

-- | Update system data
data CUpdateInfo = CUpdateInfo
    { cuiSoftwareVersion :: !SoftwareVersion
    , cuiBlockVesion     :: !BlockVersion
    , cuiScriptVersion   :: !ScriptVersion
    , cuiImplicit        :: !Bool
--    , cuiProposed        :: !HeaderHash
--    , cuiDecided         :: !HeaderHash
--    , cuiConfirmed       :: !HeaderHash
--    , cuiAdopted         :: !(Maybe HeaderHash)
    , cuiVotesFor        :: !Int
    , cuiVotesAgainst    :: !Int
    , cuiPositiveStake   :: !CCoin
    , cuiNegativeStake   :: !CCoin
    } deriving (Show, Generic, Typeable)

-- | Return counts of negative and positive votes
countVotes :: StakeholderVotes -> (Int, Int)
countVotes = foldl' counter (0, 0)
  where counter (n, m) vote = if isPositiveVote vote
                              then (n + 1, m)
                              else (n, m + 1)

-- | Creates 'CTUpdateInfo' from 'ConfirmedProposalState'
toCUpdateInfo :: ConfirmedProposalState -> CUpdateInfo
toCUpdateInfo ConfirmedProposalState {..} =
    let UnsafeUpdateProposal {..} = cpsUpdateProposal
        cuiSoftwareVersion  = upSoftwareVersion
        cuiBlockVesion      = upBlockVersion
        cuiScriptVersion    = bvdScriptVersion upBlockVersionData
        cuiImplicit         = cpsImplicit
--        cuiProposed         = cpsProposed
--        cuiDecided          = cpsDecided
--        cuiConfirmed        = cpsConfirmed
--        cuiAdopted          = cpsAdopted
        (cuiVotesFor, cuiVotesAgainst) = countVotes cpsVotes
        cuiPositiveStake    = mkCCoin cpsPositiveStake
        cuiNegativeStake    = mkCCoin cpsNegativeStake
    in CUpdateInfo {..}

----------------------------------------------------------------------------
-- Reportin
----------------------------------------------------------------------------

-- | Represents a knowledge about how much time did it take for client
-- (wallet) to initialize. All numbers are milliseconds.
data CInitialized = CInitialized
    { cTotalTime :: Word -- ^ Total time from very start to main
                            -- post-sync screen.
    , cPreInit   :: Word -- ^ Time passed from beginning to network
                            -- connection with peers established.
    } deriving (Show, Generic)


data CElectronCrashReport = CElectronCrashReport
    { cecVersion     :: Text
    , cecPlatform    :: Text
    , cecProcessType :: Text
    , cecGuid        :: Text
    , cecVersionJson :: Text
    , cecProductName :: Text
    , cecProd        :: Text
    , cecCompanyName :: Text
    , cecUploadDump  :: FileData
    } deriving (Show, Generic)

instance FromMultipart CElectronCrashReport where
    fromMultipart form = do
        let look t = lookupInput t form
        CElectronCrashReport
          <$> look "ver"
          <*> look "platform"
          <*> look "process_type"
          <*> look "guid"
          <*> look "_version"
          <*> look "_productName"
          <*> look "prod"
          <*> look "_companyName"
          <*> lookupFile "upload_file_minidump" form<|MERGE_RESOLUTION|>--- conflicted
+++ resolved
@@ -52,14 +52,8 @@
       , txContainsTitle
       , toCUpdateInfo
       , walletAddrByAccount
-<<<<<<< HEAD
-=======
-      , WalletUserSecret (..)
-      , readWalletUserSecret
-      , writeWalletUserSecret
       , fromCWalletAddress
       , toCWalletAddress
->>>>>>> ada67b72
       ) where
 
 import           Universum
