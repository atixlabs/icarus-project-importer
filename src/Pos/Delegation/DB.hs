--- conflicted
+++ resolved
@@ -67,13 +67,8 @@
 isIssuerByAddressHash = fmap isJust . getPskByIssuer . Right
 
 -- | Given issuer @i@ returns @d@ such that there exists @x1..xn@ with
-<<<<<<< HEAD
 -- @i→x1→...→xn→d@.
-getDlgTransitive :: MonadDBRead m => StakeholderId -> m (Maybe PublicKey)
-=======
--- @i->x1->...->xn->d@.
 getDlgTransitive :: MonadDBRead m => StakeholderId -> m (Maybe StakeholderId)
->>>>>>> 457c5630
 getDlgTransitive issuer = gsGetBi (transDlgKey issuer)
 
 -- | Reverse map of transitive delegation. Given a delegate @d@
