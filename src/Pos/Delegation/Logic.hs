--- conflicted
+++ resolved
@@ -48,43 +48,6 @@
 import           System.Wlog              (WithLogger)
 import           Universum
 
-<<<<<<< HEAD
-import           Pos.Binary.Communication   ()
-import           Pos.Block.Types            (Blund, Undo (undoPsk))
-import           Pos.Constants              (lightDlgConfirmationTimeout,
-                                             messageCacheTimeout)
-import           Pos.Context                (NodeParams (..), lrcActionOnEpochReason)
-import           Pos.Core                   (ProxySKHeavyMap)
-import           Pos.Crypto                 (ProxySecretKey (..), PublicKey,
-                                             SignTag (SignProxySK), pdDelegatePk,
-                                             proxyVerify, shortHashF, toPublic,
-                                             verifyProxySecretKey)
-import           Pos.DB                     (DBError (DBMalformed), MonadDB,
-                                             SomeBatchOp (..))
-import qualified Pos.DB                     as DB
-import qualified Pos.DB.Block               as DB
-import qualified Pos.DB.DB                  as DB
-import qualified Pos.DB.GState              as GS
-import qualified Pos.DB.Misc                as Misc
-import           Pos.Delegation.Class       (DelegationWrap (..), MonadDelegation,
-                                             askDelegationState, dwConfirmationCache,
-                                             dwEpochId, dwMessageCache, dwProxySKPool,
-                                             dwThisEpochPosted)
-import           Pos.Delegation.Types       (SendProxySK (..))
-import           Pos.Exception              (cardanoExceptionFromException,
-                                             cardanoExceptionToException)
-import           Pos.Lrc.Context            (LrcContext)
-import qualified Pos.Lrc.DB                 as LrcDB
-import           Pos.Ssc.Class.Helpers      (SscHelpersClass)
-import           Pos.Types                  (Block, HeaderHash, ProxySKHeavy,
-                                             ProxySKLight, ProxySigLight, addressHash,
-                                             blockProxySKs, epochIndexL, headerHash,
-                                             prevBlockL)
-import           Pos.Util                   (withReadLifted, withWriteLifted, _neHead,
-                                             _neLast)
-import           Pos.Util.Chrono            (NE, NewestFirst (..), OldestFirst (..))
-import           Pos.Util.Util              (ether)
-=======
 import           Pos.Binary.Class         (biSize)
 import           Pos.Binary.Communication ()
 import           Pos.Block.Core           (Block, mainBlockDlgPayload)
@@ -92,8 +55,9 @@
 import           Pos.Constants            (lightDlgConfirmationTimeout, memPoolLimitRatio,
                                            messageCacheTimeout)
 import           Pos.Context              (NodeParams (..), lrcActionOnEpochReason)
-import           Pos.Core                 (HeaderHash, addressHash, bvdMaxBlockSize,
-                                           epochIndexL, headerHash, prevBlockL)
+import           Pos.Core                 (HeaderHash, ProxySKHeavyMap, addressHash,
+                                           bvdMaxBlockSize, epochIndexL, headerHash,
+                                           prevBlockL)
 import           Pos.Crypto               (ProxySecretKey (..), PublicKey,
                                            SignTag (SignProxySK), pdDelegatePk,
                                            proxyVerify, shortHashF, toPublic,
@@ -120,7 +84,6 @@
                                            _neLast)
 import           Pos.Util.Chrono          (NE, NewestFirst (..), OldestFirst (..))
 import           Pos.Util.LRU             (filterLRU)
->>>>>>> c8620af7
 
 ----------------------------------------------------------------------------
 -- Different helpers to simplify logic
