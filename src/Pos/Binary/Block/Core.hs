-- | Serialization of core types from 'Pos.Block'.

module Pos.Binary.Block.Core
       (
       ) where

import           Universum

import           Pos.Binary.Class             (Bi (..), Cons (..), Field (..),
                                               convertToSizeNPut, deriveSimpleBi,
                                               getWord8, label, labelS, putField, putS,
                                               putWord8S)
import           Pos.Binary.Core              ()
import           Pos.Binary.Txp               ()
import           Pos.Binary.Update            ()
import qualified Pos.Block.Core.Genesis.Chain as BC
import qualified Pos.Block.Core.Genesis.Types as BC
import qualified Pos.Block.Core.Main.Chain    as BC
import qualified Pos.Block.Core.Main.Types    as BC
import           Pos.Core                     (BlockVersion, SoftwareVersion)
import qualified Pos.Core.Block               as Core
import           Pos.Ssc.Class.Types          (Ssc (..))

----------------------------------------------------------------------------
-- MainBlock
----------------------------------------------------------------------------

instance Ssc ssc =>
         Bi (Core.BodyProof (BC.MainBlockchain ssc)) where
    sizeNPut = labelS "MainProof" $
        putField BC.mpTxProof <>
        putField BC.mpMpcProof <>
        putField BC.mpProxySKsProof <>
        putField BC.mpUpdateProof
    get = label "MainProof" $ BC.MainProof <$> get <*> get <*> get <*> get

instance Bi (BC.BlockSignature ssc) where
    sizeNPut = labelS "BlockSignature" $ convertToSizeNPut f
      where
        f (BC.BlockSignature sig)            = putWord8S 0 <> putS sig
        f (BC.BlockPSignatureLight proxySig) = putWord8S 1 <> putS proxySig
        f (BC.BlockPSignatureHeavy proxySig) = putWord8S 2 <> putS proxySig
    get = label "BlockSignature" $ getWord8 >>= \case
        0 -> BC.BlockSignature <$> get
        1 -> BC.BlockPSignatureLight <$> get
        2 -> BC.BlockPSignatureHeavy <$> get
        t -> fail $ "get@BlockSignature: unknown tag: " <> show t

instance Bi (BC.ConsensusData (BC.MainBlockchain ssc)) where
    sizeNPut = labelS "MainConsensusData" $
        putField BC._mcdSlot <>
        putField BC._mcdLeaderKey <>
        putField BC._mcdDifficulty <>
        putField BC._mcdSignature
    get = label "MainConsensusData" $ BC.MainConsensusData <$> get <*> get <*> get <*> get

instance (Ssc ssc) => Bi (BC.Body (BC.MainBlockchain ssc)) where
    sizeNPut = labelS "MainBody" $
        putField BC._mbTxPayload <>
        putField BC._mbSscPayload <>
        putField BC._mbDlgPayload <>
        putField BC._mbUpdatePayload
    get = label "MainBody" $ do
        _mbTxPayload     <- get
        _mbSscPayload    <- get
        _mbDlgPayload    <- get
        _mbUpdatePayload <- get
        return BC.MainBody{..}

<<<<<<< HEAD
deriveSimpleBi ''BC.MainExtraHeaderData [
    Cons 'BC.MainExtraHeaderData [
        Field [| BC._mehBlockVersion    :: BlockVersion             |],
        Field [| BC._mehSoftwareVersion :: SoftwareVersion          |],
        Field [| BC._mehAttributes      :: BC.BlockHeaderAttributes |]
    ]]
=======
instance Bi BC.MainExtraHeaderData where
    put BC.MainExtraHeaderData {..} =  put _mehBlockVersion
                                   *> put _mehSoftwareVersion
                                   *> put _mehAttributes
                                   *> put _mehEBDataProof
    get = label "MainExtraHeaderData" $ BC.MainExtraHeaderData <$> get <*> get <*> get <*> get
>>>>>>> 9fd9b06b

deriveSimpleBi ''BC.MainExtraBodyData [
    Cons 'BC.MainExtraBodyData [
        Field [| BC._mebAttributes :: BC.BlockBodyAttributes |]
    ]]

instance Ssc ssc => Bi (BC.MainToSign ssc) where
    sizeNPut = labelS "MainToSign" $
        putField BC._msHeaderHash <>
        putField BC._msBodyProof <>
        putField BC._msSlot <>
        putField BC._msChainDiff <>
        putField BC._msExtraHeader
    get = label "MainToSign" $ BC.MainToSign <$> get <*> get <*> get <*> get <*> get

-- ----------------------------------------------------------------------------
-- -- GenesisBlock
-- ----------------------------------------------------------------------------

deriveSimpleBi ''BC.GenesisExtraHeaderData [
    Cons 'BC.GenesisExtraHeaderData [
        Field [| BC._gehAttributes :: BC.GenesisHeaderAttributes |]
    ]]

deriveSimpleBi ''BC.GenesisExtraBodyData [
    Cons 'BC.GenesisExtraBodyData [
        Field [| BC._gebAttributes :: BC.GenesisBodyAttributes |]
    ]]

instance Bi (BC.BodyProof (BC.GenesisBlockchain ssc)) where
    sizeNPut = labelS "GenesisProof" $ putField (\(BC.GenesisProof h) -> h)
    get = label "GenesisProof" $ BC.GenesisProof <$> get

instance Bi (BC.ConsensusData (BC.GenesisBlockchain ssc)) where
    sizeNPut = labelS "GenesisConsensusData" $
        putField BC._gcdEpoch <>
        putField BC._gcdDifficulty
    get = label "GenesisConsensusData" $ BC.GenesisConsensusData <$> get <*> get

instance Bi (BC.Body (BC.GenesisBlockchain ssc)) where
    sizeNPut = labelS "GenesisBody" $ putField BC._gbLeaders
    get = label "GenesisBody" $ BC.GenesisBody <$> get<|MERGE_RESOLUTION|>--- conflicted
+++ resolved
@@ -13,6 +13,7 @@
 import           Pos.Binary.Core              ()
 import           Pos.Binary.Txp               ()
 import           Pos.Binary.Update            ()
+import           Pos.Crypto                   (Hash)
 import qualified Pos.Block.Core.Genesis.Chain as BC
 import qualified Pos.Block.Core.Genesis.Types as BC
 import qualified Pos.Block.Core.Main.Chain    as BC
@@ -67,21 +68,13 @@
         _mbUpdatePayload <- get
         return BC.MainBody{..}
 
-<<<<<<< HEAD
 deriveSimpleBi ''BC.MainExtraHeaderData [
     Cons 'BC.MainExtraHeaderData [
-        Field [| BC._mehBlockVersion    :: BlockVersion             |],
-        Field [| BC._mehSoftwareVersion :: SoftwareVersion          |],
-        Field [| BC._mehAttributes      :: BC.BlockHeaderAttributes |]
+        Field [| BC._mehBlockVersion    :: BlockVersion              |],
+        Field [| BC._mehSoftwareVersion :: SoftwareVersion           |],
+        Field [| BC._mehAttributes      :: BC.BlockHeaderAttributes  |],
+        Field [| BC._mehEBDataProof     :: Hash BC.MainExtraBodyData |]
     ]]
-=======
-instance Bi BC.MainExtraHeaderData where
-    put BC.MainExtraHeaderData {..} =  put _mehBlockVersion
-                                   *> put _mehSoftwareVersion
-                                   *> put _mehAttributes
-                                   *> put _mehEBDataProof
-    get = label "MainExtraHeaderData" $ BC.MainExtraHeaderData <$> get <*> get <*> get <*> get
->>>>>>> 9fd9b06b
 
 deriveSimpleBi ''BC.MainExtraBodyData [
     Cons 'BC.MainExtraBodyData [
