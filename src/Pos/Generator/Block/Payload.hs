{-# LANGUAGE CPP                 #-}
{-# LANGUAGE RankNTypes          #-}
{-# LANGUAGE ScopedTypeVariables #-}

-- TODO Maybe move it somewhere else.
-- | Block payload generation.

module Pos.Generator.Block.Payload
       ( genPayload
       ) where

import           Universum

import           Control.Lens               (at, uses, (%=), (.=), (?=))
import           Control.Lens.TH            (makeLenses)
import           Control.Monad.Random.Class (MonadRandom (..))
import qualified Data.HashMap.Strict        as HM
import           Data.List                  (notElem, (!!))
import qualified Data.List.NonEmpty         as NE
import qualified Data.Map                   as M
import qualified Data.Vector                as V
<<<<<<< HEAD
import           Ether.Internal             (HasLens (..))
import           Formatting                 (sformat, (%))
import           System.Random              (RandomGen (..))

import           Pos.Client.Txp.Util        (makeAbstractTx, overrideTxDistrBoot)
import           Pos.Core                   (Address (..), Coin, SlotId (..),
                                             addressDetailedF, coinToInteger,
                                             makePubKeyAddress, sumCoins, unsafeGetCoin,
=======
import           Formatting                 (build, sformat, (%))
import           System.Random              (RandomGen (..))

import           Pos.Client.Txp.Util        (makeAbstractTx, overrideTxDistrBoot,
                                             txToLinearFee, unTxError)
import           Pos.Context                (genesisStakeholdersM)
import           Pos.Core                   (Address (..), Coin, SlotId (..),
                                             TxFeePolicy (..), addressDetailedF,
                                             bvdTxFeePolicy, coinToInteger,
                                             makePubKeyAddress, mkCoin, sumCoins,
>>>>>>> 596d6288
                                             unsafeIntegerToCoin)
import           Pos.Crypto                 (SecretKey, SignTag (SignTx), WithHash (..),
                                             hash, sign, toPublic)
import           Pos.DB                     (gsIsBootstrapEra)
import           Pos.Generator.Block.Error  (BlockGenError (..))
import           Pos.Generator.Block.Mode   (BlockGenRandMode, MonadBlockGenBase)
import           Pos.Generator.Block.Param  (HasBlockGenParams (..), HasTxGenParams (..),
                                             asSecretKeys, unInvSecretsMap)
import           Pos.Genesis                (GenesisWStakeholders (..), bootDustThreshold)
import qualified Pos.GState                 as DB
import           Pos.Slotting.Class         (MonadSlots (getCurrentSlotBlocking))
import           Pos.Txp.Core               (TxAux (..), TxIn (..), TxInWitness (..),
                                             TxOut (..), TxOutAux (..), TxSigData (..))
#ifdef WITH_EXPLORER
import           Pos.Explorer.Txp.Local     (eTxProcessTransaction)
#else
import           Pos.Txp.Logic              (txProcessTransaction)
#endif
import           Pos.Txp.Toil.Class         (MonadUtxo (..), MonadUtxoRead (..))
import           Pos.Txp.Toil.Types         (TxFee (..), Utxo)
import qualified Pos.Txp.Toil.Utxo          as Utxo
import           Pos.Util.Util              (eitherToThrow)

----------------------------------------------------------------------------
-- Tx payload generation
----------------------------------------------------------------------------

-- | Generates list of distinct ints in the given range [a,b].
selectDistinct :: forall m. (MonadRandom m, MonadIO m) => Int -> (Int,Int) -> m [Int]
selectDistinct n0 p@(a, b)
    | b - a < 0 = error $ "selectDistinct: b < a " <> show p
    | otherwise = do
          res <- reverse <$> selectDistinct' [] n (a, b)
          if fromIntegral (length res) /= n
              then error $ "selectDistinct is broken: " <> show res <> " " <> show n
              else pure res
  where
    n :: Int
    n = min (b + 1 - a) n0
    selectDistinct' :: [Int] -> Int -> (Int, Int) -> m [Int]
    selectDistinct' cur 0 _ = pure cur
    selectDistinct' cur leftN (a', b') = do
        let upEdge = b' - leftN + 1
        nextInt <- getRandomR (a', upEdge)
        selectDistinct' (nextInt : cur) (leftN - 1) (nextInt + 1, b')

-- | Separates coin into provided number of coins. All resulting coins
-- are nonzero.
splitCoins :: (MonadRandom m, MonadIO m) => Int -> Coin -> m [Coin]
splitCoins n c0
    | c == (0::Int) = error "splitCoins, c = 0"
    | c < n = error $ "splitCoins: can't split " <> pretty c0 <>
                      " on " <> show n <> " parts"
    | c == (1::Int) = pure [c0]
    | otherwise = do
          splitPoints <- sort <$> selectDistinct (n-1) (1, c - 1)
          -- calculate length of intervals
          let amounts = map (\(a,b) -> b - a) $
                            (0 : splitPoints) `zip` (splitPoints ++ [c])
          -- here we can use unsafeIntegerToCoin, because amount of
          -- subcoin is less than 'c' by design.
          pure $ map (unsafeIntegerToCoin . fromIntegral) amounts
  where
    c :: Integral a => a
    c = fromIntegral $ coinToInteger c0

-- | State datatype for transaction payload generation
data GenTxData = GenTxData
    { _gtdUtxo     :: Utxo
      -- ^ Utxo as it is.
    , _gtdUtxoKeys :: V.Vector TxIn
      -- ^ Keys of 'gtdUtxo' to support random selection by index.
    }

makeLenses ''GenTxData

instance (Monad m) => MonadUtxoRead (StateT GenTxData m) where
    utxoGet txIn = uses gtdUtxo $ M.lookup txIn

instance (Monad m) => MonadUtxo (StateT GenTxData m) where
    utxoPut txIn txOutAux = gtdUtxo . at txIn ?= txOutAux
    utxoDel txIn = gtdUtxo . at txIn .= Nothing

-- TODO: move to txp, think how to unite it with 'Pos.Arbitrary.Txp'.
-- | Generate valid 'TxPayload' using current global state.
genTxPayload ::
       forall g m. (RandomGen g, MonadBlockGenBase m)
    => BlockGenRandMode g m ()
genTxPayload = do
    utxo <- lift DB.getAllPotentiallyHugeUtxo
    let gtd = GenTxData utxo (V.fromList $ M.keys utxo)
    flip evalStateT gtd $ do
        (a,d) <- lift $ view tgpTxCountRange
        txsN <- fromIntegral <$> getRandomR (a, a + d)
        void $ replicateM txsN genTransaction
  where
    genTransaction :: StateT GenTxData (BlockGenRandMode g m) ()
    genTransaction = do
        epoch <- siEpoch <$> lift (lift getCurrentSlotBlocking)
        bootEra <- lift . lift $ gsIsBootstrapEra epoch
        genWStakeholders <- view (lensOf @GenesisWStakeholders)
        let dustThd :: Integral a => a
<<<<<<< HEAD
            dustThd = fromIntegral $ unsafeGetCoin $ bootDustThreshold genWStakeholders
=======
            dustThd = fromIntegral $ length genStakeholders
        -- Just an arbitrary not-so-big number of attempts to fit predicates
        -- to avoid infinite loops
        let randomAttempts :: Int
            randomAttempts = 20
        -- Number of attempts to set a stable fee for transaction
        -- (the same as in `Pos.Client.Txp.Util.stabilizeTxFee`)
        let feeAttempts :: Int
            feeAttempts = 5
>>>>>>> 596d6288
        utxoSize <- uses gtdUtxoKeys V.length
        when (utxoSize == 0) $
            lift $ throwM $ BGInternal "Utxo is empty when trying to create tx payload"

        secrets <- unInvSecretsMap . view asSecretKeys <$> view blockGenParams
        -- Unsafe hashmap resolving is used here because we suppose
        -- utxo contains only related to these secret keys only.
        let resolveSecret stId =
                fromMaybe (error $ "can't find stakeholderId " <>
                           pretty stId <> " in secrets map")
                          (HM.lookup stId secrets)
        let utxoAddresses = map (makePubKeyAddress . toPublic) $ HM.elems secrets

        ----- INPUTS

        let generateInputs attempts expectedFee@(TxFee fee) = do
                when (attempts <= 0) $
                    throwM . BGFailedToCreate $ "Too many attempts to choose tx inputs!"
                inputsN <- getRandomR (1, min 5 utxoSize)
                inputsIxs <- selectDistinct inputsN (0, utxoSize - 1)
                -- It's alright to use unsafeIndex because length of
                -- gtdUtxoKeys must match utxo size and inputsIxs is selected
                -- prior to length limitation.
                txIns <- forM inputsIxs $ \i -> uses gtdUtxoKeys (`V.unsafeIndex` i)
                inputsResolved <- forM txIns $ \txIn ->
                    -- we're selecting from utxo by 'gtdUtxoKeys'. Inability to resolve
                    -- txin means that 'GenTxData' is malformed.
                    toaOut .
                    fromMaybe (error "genTxPayload: inputsSum can't happen") <$>
                    utxoGet txIn
                let (inputsSum :: Integer) = sumCoins $ map txOutValue inputsResolved
                    minInputsSum = coinToInteger fee + 1
                -- if we've just took inputs that have sum less than number
                -- of stakeholders, it's dust case and we forbid these txs
                -- in boot era
                -- Also we need to ensure that sum of inputs is enough to pay expected fee
                -- and leave some money for outputs
                if (inputsSum < minInputsSum) || (bootEra && inputsSum < dustThd)
                    -- just retry
                    -- should we also check here that there are inputs in utxo that we can take?
                    then generateInputs (attempts - 1) expectedFee
                    else pure (txIns, inputsResolved, inputsSum)

        ----- OUTPUTS

        let generateOutputs inputsSum (TxFee fee) = do
                let outputsSum = inputsSum - coinToInteger fee
                -- this is max number of outputs such that none of
                -- them is less than dust treshold
                let ceilBoot = outputsSum `div` dustThd
                outputsMaxN <-
                    bool identity (min ceilBoot) bootEra .
                    fromIntegral .
                    max 1 <$>
                    lift (view tgpMaxOutputs)
                (outputsN :: Int) <-
                    fromIntegral <$> getRandomR (1, min outputsMaxN outputsSum)
                outputsIxs <-
                    selectDistinct
                        outputsN
                        (0, max outputsN (length utxoAddresses - 1))
                let outputAddrs = map ((cycle utxoAddresses) !!) outputsIxs
                let suchThat attempt cond x = do
                        when (attempt <= 0) $
                            throwM . BGFailedToCreate $ "suchThat: too many attepts!"
                        y <- x
                        if cond y then pure y else suchThat (attempt - 1) cond x
                let moreThanDust (coinToInteger -> c) = not bootEra || c >= dustThd
                -- We operate small coins values so any input sum mush be less
                -- than coin maxbound.
                coins <-
                    suchThat randomAttempts (all moreThanDust) $
                    splitCoins outputsN (unsafeIntegerToCoin outputsSum)
                let txOuts = NE.fromList $ zipWith TxOut outputAddrs coins
                let txOutAuxsPre = map (\o -> TxOutAux o []) txOuts
                either (lift . throwM . BGFailedToCreate . unTxError) pure =<<
                    runExceptT (overrideTxDistrBoot txOutAuxsPre)

        ----- TX

        feePolicy <- lift . lift $ bvdTxFeePolicy <$> DB.getAdoptedBVData
        linearPolicy <- case feePolicy of
            TxFeePolicyUnknown w _ -> throwM . BGFailedToCreate $
                sformat ("Unknown fee policy, tag: "%build) w
            TxFeePolicyTxSizeLinear linear -> pure linear

        let genTxWithFee attempt expectedFee = do
                when (attempt <= 0) $
                    lift . throwM $ BGFailedToCreate "Too many attempts to set a tx fee!"
                (txIns, inputsResolved, inputsSum) <- generateInputs randomAttempts expectedFee
                txOutAuxs <- generateOutputs inputsSum expectedFee

                let resolveSk :: Address -> SecretKey
                    resolveSk = \case
                        PubKeyAddress stId _ -> resolveSecret stId
                        other -> error $
                            sformat ("Found non-pubkey address: "%addressDetailedF) other
                let resolvedSks = map (resolveSk . txOutAddress) inputsResolved
                let txInsWithSks = NE.fromList $ resolvedSks `zip` txIns
                let mkWit :: SecretKey -> TxSigData -> TxInWitness
                    mkWit sk txSigData = PkWitness (toPublic sk) (sign SignTx sk txSigData)
                let txAux = makeAbstractTx mkWit txInsWithSks txOutAuxs
                txFee <- lift $ eitherToThrow . first (BGFailedToCreate . unTxError) $
                    txToLinearFee linearPolicy txAux
                if txFee == expectedFee
                    then pure (txAux, txIns, txOutAuxs)
                    else genTxWithFee (attempt - 1) txFee

        (txAux, txIns, txOutAuxs) <- genTxWithFee feeAttempts (TxFee $ mkCoin 0)
        let tx = taTx txAux
        let txId = hash tx
#ifdef WITH_EXPLORER
        res <- lift . lift $ runExceptT $ eTxProcessTransaction (txId, txAux)
#else
        res <- lift . lift $ runExceptT $ txProcessTransaction (txId, txAux)
#endif
        case res of
            Left e  -> error $ "genTransaction@txProcessTransaction: got left: " <> pretty e
            Right _ -> do
                Utxo.applyTxToUtxo (WithHash tx txId) (taDistribution txAux)
                gtdUtxoKeys %= V.filter (`notElem` txIns)
                let outsAsIns =
                        map (TxIn txId) [0..(fromIntegral $ length txOutAuxs)-1]
                gtdUtxoKeys %= (V.++) (V.fromList outsAsIns)


----------------------------------------------------------------------------
-- Payload generation
----------------------------------------------------------------------------

-- Generate random payload which is valid with respect to the current
-- global state and mempool and add it to mempool.  Currently we are
-- concerned only about tx payload, later we can add more stuff.
genPayload ::
       forall g m.
       (RandomGen g, MonadBlockGenBase m)
    => SlotId
    -> BlockGenRandMode g m ()
genPayload _ = genTxPayload<|MERGE_RESOLUTION|>--- conflicted
+++ resolved
@@ -19,28 +19,17 @@
 import qualified Data.List.NonEmpty         as NE
 import qualified Data.Map                   as M
 import qualified Data.Vector                as V
-<<<<<<< HEAD
 import           Ether.Internal             (HasLens (..))
-import           Formatting                 (sformat, (%))
-import           System.Random              (RandomGen (..))
-
-import           Pos.Client.Txp.Util        (makeAbstractTx, overrideTxDistrBoot)
-import           Pos.Core                   (Address (..), Coin, SlotId (..),
-                                             addressDetailedF, coinToInteger,
-                                             makePubKeyAddress, sumCoins, unsafeGetCoin,
-=======
 import           Formatting                 (build, sformat, (%))
 import           System.Random              (RandomGen (..))
 
 import           Pos.Client.Txp.Util        (makeAbstractTx, overrideTxDistrBoot,
                                              txToLinearFee, unTxError)
-import           Pos.Context                (genesisStakeholdersM)
 import           Pos.Core                   (Address (..), Coin, SlotId (..),
                                              TxFeePolicy (..), addressDetailedF,
                                              bvdTxFeePolicy, coinToInteger,
                                              makePubKeyAddress, mkCoin, sumCoins,
->>>>>>> 596d6288
-                                             unsafeIntegerToCoin)
+                                             unsafeGetCoin, unsafeIntegerToCoin)
 import           Pos.Crypto                 (SecretKey, SignTag (SignTx), WithHash (..),
                                              hash, sign, toPublic)
 import           Pos.DB                     (gsIsBootstrapEra)
@@ -142,10 +131,7 @@
         bootEra <- lift . lift $ gsIsBootstrapEra epoch
         genWStakeholders <- view (lensOf @GenesisWStakeholders)
         let dustThd :: Integral a => a
-<<<<<<< HEAD
             dustThd = fromIntegral $ unsafeGetCoin $ bootDustThreshold genWStakeholders
-=======
-            dustThd = fromIntegral $ length genStakeholders
         -- Just an arbitrary not-so-big number of attempts to fit predicates
         -- to avoid infinite loops
         let randomAttempts :: Int
@@ -154,7 +140,6 @@
         -- (the same as in `Pos.Client.Txp.Util.stabilizeTxFee`)
         let feeAttempts :: Int
             feeAttempts = 5
->>>>>>> 596d6288
         utxoSize <- uses gtdUtxoKeys V.length
         when (utxoSize == 0) $
             lift $ throwM $ BGInternal "Utxo is empty when trying to create tx payload"
