--- conflicted
+++ resolved
@@ -15,18 +15,14 @@
 import           Pos.Crypto.Arbitrary.Hash   ()
 import           Pos.Crypto.Arbitrary.Unsafe ()
 import           Pos.Crypto.SecretSharing    (EncShare, Secret, Share, VssKeyPair,
-                                              VssPublicKey, decryptShare,
-                                              genSharedSecret, toVssPublicKey, vssKeyGen)
-<<<<<<< HEAD
+                                              VssPublicKey, decryptShare, genSharedSecret,
+                                              toVssPublicKey, vssKeyGen)
 import           Pos.Crypto.SerTypes         (LEncShare, LSecret, LShare, LVssPublicKey)
-=======
-import           Pos.Crypto.SerTypes         (LVssPublicKey)
->>>>>>> 074feb68
 import           Pos.Crypto.Signing          (PublicKey, SecretKey, Signature, Signed,
                                               keyGen, mkSigned, sign)
+import           Pos.Util                    (Serialized (..))
 import           Pos.Util.Arbitrary          (Nonrepeating (..), sublistN, unsafeMakeList,
                                               unsafeMakePool)
-import           Pos.Util                    (Serialized (..))
 
 {- A note on 'Arbitrary' instances
 ~~~~~~~~~~~~~~~~~~~~~~~~~~~~~~~~~~
