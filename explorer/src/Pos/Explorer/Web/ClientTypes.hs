--- conflicted
+++ resolved
@@ -47,56 +47,50 @@
 
 import           Universum
 
-import           Control.Lens               (ix, _Left)
-import qualified Data.ByteArray             as BA
-import           Data.Default               (Default (..), def)
-import qualified Data.List.NonEmpty         as NE
-import           Data.Time.Clock.POSIX      (POSIXTime)
-import           Formatting                 (sformat)
-import           Pos.Binary                 (Bi, biSize)
-<<<<<<< HEAD
-import           Pos.Block.Core             (Block, MainBlock, mainBlockSlot,
-                                             mainBlockTxPayload, mcdSlot)
-import           Pos.Block.Types            (Blund, Undo (..))
-import           Pos.Core                   (HasCoreConstants, timestampToPosix)
-import           Pos.Crypto                 (AbstractHash, Hash, HashAlgorithm, hash)
-
-import           Pos.DB                     (MonadRealDB)
-import           Pos.DB.Block               (MonadBlockDB, blkGetBlund)
-=======
-import           Pos.Block.Core             (MainBlock, mainBlockSlot, mainBlockTxPayload,
-                                             mcdSlot)
-import           Pos.Block.Types            (Undo (..))
-import           Pos.Core                   (HasConfiguration, timestampToPosix)
-import           Pos.Crypto                 (Hash, hash)
-import           Pos.DB.Block               (MonadBlockDB)
->>>>>>> 8a869e61
-import           Pos.DB.Class               (MonadDBRead)
-import           Pos.DB.DB                  (getTipBlock)
-
-import           Pos.Explorer               (Page, TxExtra (..), getPageBlocks)
-import qualified Pos.GState                 as GS
-import           Pos.Lrc                    (getLeaders)
-import           Pos.Merkle                 (getMerkleRoot, mtRoot)
-import           Pos.Slotting               (MonadSlots (..), MonadSlotsData,
-                                             getSlotStart)
-import           Pos.Ssc.GodTossing         (SscGodTossing)
+import           Control.Lens                     (ix, _Left)
+import qualified Data.ByteArray                   as BA
+import           Data.Default                     (Default (..), def)
+import qualified Data.List.NonEmpty               as NE
+import           Data.Time.Clock.POSIX            (POSIXTime)
+import           Formatting                       (sformat)
+import           Pos.Binary                       (Bi, biSize)
+import           Pos.Block.Core                   (Block, MainBlock, mainBlockSlot,
+                                                   mainBlockTxPayload, mcdSlot)
+import           Pos.Block.Types                  (Blund, Undo (..))
+import           Pos.Core                         (HasConfiguration, timestampToPosix)
+import           Pos.Crypto                       (AbstractHash, Hash, HashAlgorithm,
+                                                   hash)
+
+import           Pos.DB                           (MonadRealDB)
+import           Pos.DB.Block                     (MonadBlockDB, blkGetBlund)
+import           Pos.DB.Class                     (MonadDBRead)
+import           Pos.DB.DB                        (getTipBlock)
+
+import           Pos.Explorer                     (Page, TxExtra (..), getPageBlocks)
+import qualified Pos.GState                       as GS
+import           Pos.Lrc                          (getLeaders)
+import           Pos.Merkle                       (getMerkleRoot, mtRoot)
+import           Pos.Slotting                     (MonadSlots (..), MonadSlotsData,
+                                                   getSlotStart)
+import           Pos.Ssc.GodTossing               (SscGodTossing)
 import           Pos.Ssc.GodTossing.Configuration (HasGtConfiguration)
-import           Pos.Txp                    (Tx (..), TxId, TxOut (..), TxOutAux (..),
-                                             TxUndo, txpTxs, _txOutputs)
-import           Pos.Types                  (Address, Coin, EpochIndex, HeaderHash,
-                                             LocalSlotIndex, SlotId (..), SlotLeaders,
-                                             StakeholderId, Timestamp, addressF,
-                                             coinToInteger, decodeTextAddress, gbHeader,
-                                             gbhConsensus, getEpochIndex, getSlotIndex,
-                                             headerHash, mkCoin, prevBlockL, sumCoins,
-                                             unsafeAddCoin, unsafeGetCoin,
-                                             unsafeIntegerToCoin, unsafeSubCoin)
-import           Prelude                    ()
-import           Serokell.Data.Memory.Units (Byte)
-import           Serokell.Util.Base16       as SB16
-import           Servant.API                (FromHttpApiData (..))
-
+import           Pos.Txp                          (Tx (..), TxId, TxOut (..),
+                                                   TxOutAux (..), TxUndo, txpTxs,
+                                                   _txOutputs)
+import           Pos.Types                        (Address, Coin, EpochIndex, HeaderHash,
+                                                   LocalSlotIndex, SlotId (..),
+                                                   SlotLeaders, StakeholderId, Timestamp,
+                                                   addressF, coinToInteger,
+                                                   decodeTextAddress, gbHeader,
+                                                   gbhConsensus, getEpochIndex,
+                                                   getSlotIndex, headerHash, mkCoin,
+                                                   prevBlockL, sumCoins, unsafeAddCoin,
+                                                   unsafeGetCoin, unsafeIntegerToCoin,
+                                                   unsafeSubCoin)
+import           Prelude                          ()
+import           Serokell.Data.Memory.Units       (Byte)
+import           Serokell.Util.Base16             as SB16
+import           Servant.API                      (FromHttpApiData (..))
 
 
 -------------------------------------------------------------------------------------
@@ -269,7 +263,6 @@
     , MonadSlots ctx m
     , MonadThrow m
     , HasConfiguration
-    , HasGtConfiguration
     )
     => ExplorerMockMode m SscGodTossing
     -> (MainBlock SscGodTossing, Undo)
