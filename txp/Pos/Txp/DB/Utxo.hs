--- conflicted
+++ resolved
@@ -18,24 +18,20 @@
 
        -- * Iteration
        , UtxoIter
-       , runUtxoIterator
-       , runUtxoMapIterator
-       , getFilteredUtxo
 
        -- * Get utxo
+       , getFilteredUtxo
        , getAllPotentiallyHugeUtxo
 
        -- * Sanity checks
        , sanityCheckUtxo
        ) where
 
+
 import           Universum
 
-<<<<<<< HEAD
 import           Data.Conduit         (Sink, mapOutput, runConduitRes, (.|))
 import qualified Data.Conduit.List    as CL
-=======
->>>>>>> 69e89614
 import qualified Data.HashSet         as HS
 import qualified Data.Map             as M
 import qualified Data.Text.Buildable
@@ -50,16 +46,14 @@
 import           Pos.Core             (Address, Coin, coinF, mkCoin, sumCoins,
                                        unsafeAddCoin, unsafeIntegerToCoin)
 import           Pos.Core.Address     (AddressIgnoringAttributes (..))
-import           Pos.DB               (DBError (..), DBTag (GStateDB), RocksBatchOp (..),
+import           Pos.DB               (DBError (..), DBIteratorClass (..),
+                                       DBTag (GStateDB), IterType, MonadDB,
+                                       MonadDBRead (..), RocksBatchOp (..), dbIterSource,
                                        encodeWithKeyPrefix, rocksGetBi)
-import           Pos.DB.Class         (MonadDB, MonadDBRead (dbGet), MonadRealDB)
 import           Pos.DB.GState.Common (gsGetBi, gsPutBi, writeBatchGState)
-import           Pos.DB.Iterator      (DBIteratorClass (..), DBnIterator, DBnMapIterator,
-                                       IterType, runDBnIterator, runDBnMapIterator)
-import           Pos.DB.Types         (DB, NodeDBs (_gStateDB))
+import           Pos.DB.Types         (DB)
 import           Pos.Txp.Core         (TxIn (..), TxOutAux, addrBelongsToSet, txOutStake)
 import           Pos.Txp.Toil.Types   (Utxo)
-import           Pos.Util.Iterator    (nextItem)
 
 ----------------------------------------------------------------------------
 -- Getters
@@ -115,7 +109,6 @@
 instance DBIteratorClass UtxoIter where
     type IterKey UtxoIter = TxIn
     type IterValue UtxoIter = TxOutAux
-<<<<<<< HEAD
     iterKeyPrefix = iterationUtxoPrefix
 
 utxoSink :: (MonadDBRead m) => Sink (IterType UtxoIter) m Utxo
@@ -128,98 +121,29 @@
     dbIterSource GStateDB (Proxy @UtxoIter) .|
     CL.filter (\(_,out) -> out `addrBelongsToSet` addrsSet) .|
     utxoSink
-=======
-    iterKeyPrefix _ = iterationUtxoPrefix
-
-runUtxoIterator
-    :: forall i m a .
-       ( MonadRealDB m
-       , DBIteratorClass i
-       , IterKey i ~ TxIn
-       , IterValue i ~ TxOutAux
-       )
-    => DBnIterator i a
-    -> m a
-runUtxoIterator = runDBnIterator @i _gStateDB
-
-runUtxoMapIterator
-    :: forall i v m a .
-       ( MonadRealDB m
-       , DBIteratorClass i
-       , IterKey i ~ TxIn
-       , IterValue i ~ TxOutAux
-       )
-    => DBnMapIterator i v a
-    -> (IterType i -> v)
-    -> m a
-runUtxoMapIterator = runDBnMapIterator @i _gStateDB
-
-filterUtxo
-    :: forall i m .
-       ( MonadRealDB m
-       , DBIteratorClass i
-       , IterKey i ~ TxIn
-       , IterValue i ~ TxOutAux
-       )
-    => (IterType i -> Bool)
-    -> m Utxo
-filterUtxo p = runUtxoIterator @i (step mempty)
->>>>>>> 69e89614
   where
-    step res = nextItem >>= maybe (pure res) (\e@(k, v) ->
-      if | p e       -> step (M.insert k v res)
-         | otherwise -> step res)
-
--- | Get small sub-utxo containing only outputs of given address
-getFilteredUtxo'
-    :: forall i m .
-       ( MonadRealDB m
-       , DBIteratorClass i
-       , IterKey i ~ TxIn
-       , IterValue i ~ TxOutAux
-       )
-    => [Address] -> m Utxo
-getFilteredUtxo' addrs = filterUtxo @i $ \(_, out) -> out `addrBelongsToSet` addrsSet
-  where addrsSet = HS.fromList $ map AddressIA addrs
-
-getFilteredUtxo :: MonadRealDB m => [Address] -> m Utxo
-getFilteredUtxo = getFilteredUtxo' @UtxoIter
+    addrsSet = HS.fromList $ map AddressIA addrs
 
 -- | Get full utxo. Use with care – the utxo can be very big (hundreds of
 -- megabytes).
-<<<<<<< HEAD
 getAllPotentiallyHugeUtxo :: MonadDBRead m => m Utxo
 getAllPotentiallyHugeUtxo =
     runConduitRes $ dbIterSource GStateDB (Proxy @UtxoIter) .| utxoSink
-=======
-getAllPotentiallyHugeUtxo :: MonadRealDB m => m Utxo
-getAllPotentiallyHugeUtxo = runUtxoIterator @UtxoIter (step mempty)
-  where
-    -- this can probably be written better
-    step res = nextItem >>= \case
-        Nothing     -> pure res
-        Just (k, v) -> step (M.insert k v res)
->>>>>>> 69e89614
 
 ----------------------------------------------------------------------------
 -- Sanity checks
 ----------------------------------------------------------------------------
 
 sanityCheckUtxo
-    :: (MonadRealDB m, WithLogger m)
+    :: (MonadDBRead m, WithLogger m)
     => Coin -> m ()
 sanityCheckUtxo expectedTotalStake = do
-<<<<<<< HEAD
     let utxoSource =
             mapOutput
             (map snd . txOutStake . snd)
             (dbIterSource GStateDB (Proxy @UtxoIter))
     calculatedTotalStake <-
         runConduitRes $ utxoSource .| CL.fold foldAdd (mkCoin 0)
-=======
-    calculatedTotalStake <-
-        runUtxoMapIterator @UtxoIter (step (mkCoin 0)) (map snd . txOutStake . snd)
->>>>>>> 69e89614
     let fmt =
             ("Sum of stakes in Utxo differs from expected total stake (the former is "
              %coinF%", while the latter is "%coinF%")")
@@ -228,13 +152,8 @@
         logError $ colorize Red msg
         throwM $ DBMalformed msg
   where
-    step sm =
-        nextItem >>= \case
-            Nothing -> pure sm
-            Just stakes ->
-                step
-                    (sm `unsafeAddCoin`
-                     unsafeIntegerToCoin (sumCoins @[Coin] stakes))
+    foldAdd acc stakes =
+        acc `unsafeAddCoin` unsafeIntegerToCoin (sumCoins @[Coin] stakes)
 
 ----------------------------------------------------------------------------
 -- Keys
