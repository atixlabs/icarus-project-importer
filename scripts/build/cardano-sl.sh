#!/usr/bin/env bash
set -e
set -o pipefail

# DESCRIPTION
# ~~~~~~~~~~~~~~~~~~~~~~~~~~~~~~~~~~~~~~~~~~
# This script builds the project in a way that is convenient for developers.
# It passes the right flags into right places, builds the project with --fast,
# tidies up and highlights error messages in GHC output.

# USAGE
# ~~~~~~~~~~~~~~~~~~~~~~~~~~~~~~~~~~~~~~~~~~
#   scripts/build/cardano-sl.sh                 build all packages one-by-one
#   scripts/build/cardano-sl.sh -t              build and run tests
#   scripts/build/cardano-sl.sh core|db|...|sl  build only a specific project (see below)
#   scripts/build/cardano-sl.sh -k              typecheck but do not build
#   scripts/build/cardano-sl.sh -c              do stack clean
#
# Consider symlinking the script as `b` into the cardano-sl folder because
# typing `scripts/build/cardano-sl.sh` is annoying.

# PROJECTS
# ~~~~~~~~~~~~~~~~~~~~~~~~~~~~~~~~~~~~~~~~~~
#   Project argument                Package name
#   :
#   core, db, etc.                  cardano-sl-{core,db,etc.}
#   sl                              cardano-sl
#   sl+                             cardano-sl and everything dependent on it

# CUSTOMIZATIONS
# ~~~~~~~~~~~~~~~~~~~~~~~~~~~~~~~~~~~~~~~~~~
# * Pass --no-nix or do `touch .no-nix` if you want builds without Nix.
# * Pass --ram or do `touch .ram`. if you have lots of RAM and want to
#   make builds faster.
# * Pass -Werror or do `touch .Werror` if you want to compile with -Werror.
# * Pass --for-installer to enable 'for-installer' flag (which means that most
#   of executables won't be built).
# * Pass --no-asserts to disable asserts.
# * Pass --bench-mode to use the configuration used by modern benchmarks.

<<<<<<< HEAD
# We can't have client, generator, auxx, explorer, wallet or tools here
# because they depend on 'cardano-sl'.
projects="util core db lrc infra ssc txp update"
=======
# We can't have auxx, node, wallet or explorer here, because they depend on 'cardano-sl'.
projects="binary util core db lrc infra update ssc txp"
>>>>>>> e94364aa

args=''

test=false
coverage=false
clean=false

spec_prj=''

no_nix=false
ram=false
prodMode=
no_code=false
werror=false
for_installer=false
asserts=true
bench_mode=false
no_fast=false

if [ -e .no-nix ]; then
  no_nix=true
fi
if [ -e .ram ]; then
  ram=true
fi
if [ -e .Werror ]; then
  werror=true
fi

prodModesCounter=0

for var in "$@"
do
  # -t = run tests
  if [[ $var == "-t" ]]; then
    test=true
  # --coverage = Produce test coverage report
  elif [[ $var == "--coverage" ]]; then
      coverage=true
  # -c = clean
  elif [[ $var == "-c" ]]; then
    clean=true
  # -k = -fno-code
  elif [[ $var == "-k" ]]; then
    no_code=true
  # --no-nix = don't use Nix
  elif [[ $var == "--no-nix" ]]; then
    no_nix=true
  # --ram = use more RAM
  elif [[ $var == "--ram" ]]; then
    ram=true
  # -Werror = compile with -Werror
  elif [[ $var == "-Werror" ]]; then
    werror=true
  # --for-installer = build with for-installer flag
  elif [[ $var == "--for-installer" ]]; then
    for_installer=true
  # disabling --fast
  elif [[ $var == "-O2" ]]; then
    no_fast=true
  # disabling asserts
  elif [[ $var == "--no-asserts" ]]; then
    asserts=false
  # benchmarks config
  elif [[ $var == "--bench-mode" ]]; then
    # We want:
    # • --flag cardano-sl-core:-asserts ($asserts)
    # • compiler optimizations ($no_fast)
    bench_mode=true
    no_fast=true
    asserts=false
  # project name = build only the project
  elif [[ $var == "sl" ]] || [[ $var == "sl+" ]] || [[ $var == "all" ]]; then
    spec_prj="all"
  elif [[ $var == "lib" ]]; then
    spec_prj="lib"
  elif [[ $var == "auxx" ]]; then
    spec_prj="auxx"
  elif [[ $var == "wallet" ]]; then
    spec_prj="wallet"
  elif [[ $var == "wallet-new" ]]; then
    spec_prj="wallet-new"
  elif [[ $var == "explorer" ]]; then
    spec_prj="explorer"
  elif [[ $var == "node" ]]; then
    spec_prj="node"
  elif [[ $var == "tools" ]]; then
    spec_prj="tools"
  elif [[ " $projects " =~ " $var " ]]; then
    spec_prj=$var
  # otherwise pass the arg to stack
  else
    args="$args $var"
  fi
done

if [[ $prodModesCounter -gt 1 ]]; then
  echo "More than one build mode specified" >&2
  exit 23
fi

if [[ $prodModesCounter -gt 0 ]]; then
  if [[ $bench_mode == true ]]; then
    echo "Prod mode can't be used with bench mode" >&2
    exit 26
  fi
fi

commonargs='--test --no-haddock-deps --bench --jobs=4'
norun='--no-run-tests --no-run-benchmarks'

if [[ $no_nix == true ]]; then
  commonargs="$commonargs --no-nix"
fi

if [[ $for_installer == true ]]; then
  commonargs="$commonargs --flag cardano-sl-tools:for-installer"
fi

if [[ $asserts == false ]]; then
  commonargs="$commonargs --flag cardano-sl-core:-asserts"
fi


if [[ $no_fast == true ]]; then
  fast=""
else
  fast="--fast"
fi

if [[ $werror == true ]];
  then ghc_opts="$ghc_opts -Werror"
  else ghc_opts="$ghc_opts -Wwarn"
fi

if [[ $ram == true ]];
  then ghc_opts="$ghc_opts +RTS -A2G -n4m -RTS"
  else ghc_opts="$ghc_opts +RTS -A256m -n2m -RTS"
fi

# prettify output of stack build
xperl_pretty='$|++; s/(.*) Compiling\s([^\s]+)\s+\(\s+([^\/]+).*/\1 \2/p'
# workaround for warning produced by servant-quickcheck
xperl_workaround='$_ = "" if ( $. <= 11 )'
xperl="$xperl_pretty ; $xperl_workaround"
xgrep="((^.*warning.*$|^.*error.*$|^    .*$|^.*can't find source.*$|^Module imports form a cycle.*$|^  which imports.*$)|^)"

function cleanPackage () { echo "Cleaning $1"; stack clean $1 2>&1 | perl -pe "$xperl_workaround"; };
if [[ $clean == true ]]; then

  cleanPackage cardano-sl-tools
  cleanPackage cardano-sl-auxx
  cleanPackage cardano-sl-wallet
  cleanPackage cardano-sl-wallet-new
  cleanPackage cardano-sl-explorer
  cleanPackage cardano-sl-node
  cleanPackage cardano-sl

  for prj in $projects; do cleanPackage "cardano-sl-$prj"; done
  exit
fi

to_build=''
if [[ $spec_prj == "" ]]; then
  for prj in $projects; do
    to_build="$to_build cardano-sl-$prj"
  done

  to_build="$to_build cardano-sl cardano-sl-auxx cardano-sl-tools cardano-sl-wallet cardano-sl-wallet-new cardano-sl-explorer cardano-sl-node"

elif [[ $spec_prj == "lib" ]]; then
  to_build="cardano-sl"
elif [[ $spec_prj == "node" ]]; then
  to_build="cardano-sl-node"
elif [[ $spec_prj == "auxx" ]]; then
  to_build="cardano-sl-auxx"
elif [[ $spec_prj == "wallet" ]]; then
  to_build="cardano-sl-node cardano-sl-wallet"
elif [[ $spec_prj == "wallet-new" ]]; then
  to_build="cardano-sl-node cardano-sl-wallet-new"
elif [[ $spec_prj == "explorer" ]]; then
  to_build="cardano-sl-node cardano-sl-explorer"
elif [[ $spec_prj == "all" ]]; then
  to_build="" # build everything concurrently
else
  to_build="cardano-sl-$spec_prj"
fi

if [[ $to_build == "" ]]; then
  echo "Going to build: everything, concurrently"
else
  echo "Going to build: $to_build"
fi

for prj in $to_build; do

  echo -e "Building $prj\n"

  # Building deps
  sbuild="stack build --ghc-options=\"$ghc_opts\" $commonargs $norun --dependencies-only $args $prj"
  echo -e "$sbuild\n"
  eval $sbuild 2>&1                         \
    | perl -pe "$xperl_workaround"

  if [[ $no_code == true ]]; then
    ghc_opts_2="$ghc_opts -fwrite-interface -fno-code"
  else
    ghc_opts_2="$ghc_opts"
  fi

  sbuild="stack build --ghc-options=\"$ghc_opts\" $commonargs $norun $fast $args $prj"
  echo -e "$sbuild\n"

  eval $sbuild 2>&1                         \
    | perl -pe "$xperl"                     \
    | { grep -E --color "$xgrep" || true; }
done

if [[ $to_build == "" ]]; then
  sbuild="stack build --ghc-options=\"$ghc_opts\" $commonargs $norun $fast $args"
  echo -e "$sbuild\n"
  eval $sbuild 2>&1                         \
    | perl -pe "$xperl"                     \
    | { grep -E --color "$xgrep" || true; }
fi

if [[ $test == true ]]; then
  stack build                               \
      --ghc-options="$ghc_opts"             \
      $commonargs                           \
      --no-run-benchmarks                   \
      $fast                                 \
      $args                                 \
      cardano-sl                            \
    | perl -pe "$xperl_workaround"
fi

if [[ $coverage == true ]]; then
  stack build                               \
      --ghc-options="$ghc_opts"             \
      $commonargs                           \
      --no-run-benchmarks                   \
      $fast                                 \
      $args                                 \
      --coverage;
  stack hpc report $to_build
fi<|MERGE_RESOLUTION|>--- conflicted
+++ resolved
@@ -38,14 +38,9 @@
 # * Pass --no-asserts to disable asserts.
 # * Pass --bench-mode to use the configuration used by modern benchmarks.
 
-<<<<<<< HEAD
 # We can't have client, generator, auxx, explorer, wallet or tools here
 # because they depend on 'cardano-sl'.
-projects="util core db lrc infra ssc txp update"
-=======
-# We can't have auxx, node, wallet or explorer here, because they depend on 'cardano-sl'.
-projects="binary util core db lrc infra update ssc txp"
->>>>>>> e94364aa
+projects="binary util core db lrc infra ssc txp update"
 
 args=''
 
