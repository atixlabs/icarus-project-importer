-- Tables
CREATE TABLE utxos  ( utxo_id   text      PRIMARY KEY
                    , tx_hash   text
          					, tx_index	integer
          					, receiver	text
          					, amount 	  bigint
                    );

CREATE TABLE bestblock ( best_block_num bigint );

CREATE TABLE txs 	( hash		          text      PRIMARY KEY
                  , inputs_address 		text[]
                  , inputs_amount 		bigint[]
        					, outputs_address   text[]
                  , outputs_amount    bigint[]
        					, block_num         bigint
        					, time              timestamp with time zone NULL
                  );

<<<<<<< HEAD
CREATE TABLE tx_addresses ( tx_hash  hash     REFERENCES txs ON DELETE CASCADE
=======
CREATE TABLE tx_addresses ( tx_hash  text     REFERENCES txs ON DELETE CASCADE
>>>>>>> 4ea31ad0
											    , address  text
											    );

-- Indexes
CREATE INDEX ON utxos (receiver);
CREATE INDEX ON txs (hash);
CREATE INDEX ON txs (time);
CREATE INDEX ON tx_addresses (tx_hash);
CREATE INDEX ON tx_addresses (address);<|MERGE_RESOLUTION|>--- conflicted
+++ resolved
@@ -17,11 +17,7 @@
         					, time              timestamp with time zone NULL
                   );
 
-<<<<<<< HEAD
-CREATE TABLE tx_addresses ( tx_hash  hash     REFERENCES txs ON DELETE CASCADE
-=======
 CREATE TABLE tx_addresses ( tx_hash  text     REFERENCES txs ON DELETE CASCADE
->>>>>>> 4ea31ad0
 											    , address  text
 											    );
 
