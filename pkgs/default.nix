--- conflicted
+++ resolved
@@ -1110,15 +1110,8 @@
       cardano-sl = callPackage ({ MonadRandom, QuickCheck, acid-state, aeson, ansi-terminal, ansi-wl-pprint, async, base, base58-bytestring, base64-bytestring, binary, bytestring, canonical-json, cardano-crypto, cardano-report-server, cardano-sl-core, cardano-sl-db, cardano-sl-godtossing, cardano-sl-infra, cardano-sl-lrc, cardano-sl-ssc, cardano-sl-txp, cardano-sl-update, cborg, cereal, conduit, containers, cpphs, cryptonite, cryptonite-openssl, data-default, deepseq, deriving-compat, digest, directory, dlist, dns, ed25519, ekg-core, ekg-statsd, ekg-wai, ether, exceptions, extra, file-embed, filelock, filepath, fmt, focus, formatting, generic-arbitrary, hashable, hspec, http-client, http-client-tls, http-conduit, http-types, iproute, kademlia, lens, list-t, log-warper, lrucache, memory, mkDerivation, mmorph, monad-control, monad-loops, mono-traversable, mtl, neat-interpolation, network-info, network-transport, network-transport-tcp, network-uri, node-sketch, optparse-applicative, parsec, plutus-prototype, pvss, quickcheck-instances, random, reflection, regex-tdfa, regex-tdfa-text, resourcet, rocksdb-haskell, safe-exceptions, safecopy, serokell-util, servant, servant-multipart, servant-server, stdenv, stm, stm-containers, string-qq, systemd, tagged, template-haskell, text, text-format, th-lift-instances, time, time-units, transformers, transformers-base, transformers-lift, universum, unix, unordered-containers, vector, wai, wai-extra, warp, warp-tls, yaml }:
       mkDerivation {
           pname = "cardano-sl";
-<<<<<<< HEAD
-          version = "1.0.0";
+          version = "1.0.1";
           src = ./../lib;
-=======
-          version = "1.0.1";
-          src = ./../node;
-          isLibrary = true;
-          isExecutable = true;
->>>>>>> 46f6f31c
           libraryHaskellDepends = [
             acid-state
             aeson
